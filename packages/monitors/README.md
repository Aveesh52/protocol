# @uma/monitors

<<<<<<< HEAD
This package contains four UMA monitor bot implementations: `BalanceMonitor`, `ContractMonitor`, `CRMonitor`, and `SyntheticPegMonitor`. The monitor bots are used to monitor the UMA ecosystem for key events. They have a number of monitor modules built into them that enable real time reporting on key events for a given Financial Contract.
=======
This package contains four UMA monitor bot implementations: `BalanceMonitor`, `ContractMonitor`, `CRMonitor`, and `SyntheticPegMonitor`. The monitor bots are used to monitor the UMA ecosystem for key events. They have a number of monitor modules built into them that enable real time reporting on key events for a given Financial Contract contract.
>>>>>>> 253faf0a

For more information about running a monitor bot, see the [docs](https://docs.umaproject.org/developers/bots).

## Installing the package

```bash
yarn add @uma/monitors
```

## Monitors

The four monitors available are:

1. The `BalanceMonitor` takes a specified list of addresses to monitor and sends alerts if their collateral, synthetic or Ether balance drops below defined thresholds.

1. The `ContractMonitor` sends alerts when financial contract events occur, such as liquidations and disputes.

1. The `CRMonitor`, or collateralization ratio monitor, monitors a given position's CR and sends alerts if it drops below a given threshold.

1. The `SyntheticPegMonitor` monitors a Financial Contract's synthetic and reports when the synthetic is trading off peg and there is high volatility in the synthetic price or there is high volatility in the reference price.<|MERGE_RESOLUTION|>--- conflicted
+++ resolved
@@ -1,10 +1,6 @@
 # @uma/monitors
 
-<<<<<<< HEAD
-This package contains four UMA monitor bot implementations: `BalanceMonitor`, `ContractMonitor`, `CRMonitor`, and `SyntheticPegMonitor`. The monitor bots are used to monitor the UMA ecosystem for key events. They have a number of monitor modules built into them that enable real time reporting on key events for a given Financial Contract.
-=======
 This package contains four UMA monitor bot implementations: `BalanceMonitor`, `ContractMonitor`, `CRMonitor`, and `SyntheticPegMonitor`. The monitor bots are used to monitor the UMA ecosystem for key events. They have a number of monitor modules built into them that enable real time reporting on key events for a given Financial Contract contract.
->>>>>>> 253faf0a
 
 For more information about running a monitor bot, see the [docs](https://docs.umaproject.org/developers/bots).
 
