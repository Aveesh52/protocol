const ynatm = require("@umaprotocol/ynatm");

const {
  PostWithdrawLiquidationRewardsStatusTranslations,
  createObjectFromDefaultProps,
  revertWrapper
} = require("@uma/common");

const LiquidationStrategy = require("./liquidationStrategy");

class Liquidator {
  /**
   * @notice Constructs new Liquidator bot.
   * @param {Object} logger Module used to send logs.
   * @param {Object} financialContractClient Module used to query Financial Contract information on-chain.
   * @param {Object} gasEstimator Module used to estimate optimal gas price with which to send txns.
   * @param {Object} votingContract DVM to query price requests.
   * @param {Object} syntheticToken Synthetic token (tokenCurrency).
   * @param {Object} priceFeed Module used to query the current token price.
   * @param {String} account Ethereum account from which to send txns.
   * @param {Object} financialContractProps Contains Financial Contract contract state data. Expected:
   *      { crRatio: 1.5e18,
            minSponsorSize: 10e18,
            priceIdentifier: hex("ETH/BTC") }
   * @param {Object} [liquidatorConfig] Contains fields with which constructor will attempt to override defaults.
   */
  constructor({
    logger,
    financialContractClient,
    gasEstimator,
    votingContract,
    syntheticToken,
    priceFeed,
    account,
    financialContractProps,
    liquidatorConfig
  }) {
    this.logger = logger;
    this.account = account;

    // Expiring multiparty contract to read contract state
    this.financialContractClient = financialContractClient;
    this.web3 = this.financialContractClient.web3;

    // Gas Estimator to calculate the current Fast gas rate.
    this.gasEstimator = gasEstimator;

    // Instance of the expiring multiparty to perform on-chain liquidations.
    this.financialContract = this.financialContractClient.financialContract;
    this.votingContract = votingContract;
    this.syntheticToken = syntheticToken;

    // Instance of the price feed to get the realtime token price.
    this.priceFeed = priceFeed;

    // The Financial Contract contract collateralization Ratio is needed to calculate minCollateralPerToken.
    this.financialContractCRRatio = financialContractProps.crRatio;

    // The Financial Contract contract min sponsor position size is needed to calculate maxTokensToLiquidate.
    this.financialContractMinSponsorSize = financialContractProps.minSponsorSize;

    this.financialContractIdentifier = financialContractProps.priceIdentifier;

    // Helper functions from web3.
    this.BN = this.web3.utils.BN;
    this.toBN = this.web3.utils.toBN;
    this.toWei = this.web3.utils.toWei;
    this.fromWei = this.web3.utils.fromWei;
    this.utf8ToHex = this.web3.utils.utf8ToHex;

    // Multiplier applied to Truffle's estimated gas limit for a transaction to send.
    this.GAS_LIMIT_BUFFER = 1.25;

    // Default config settings. Liquidator deployer can override these settings by passing in new
    // values via the `liquidatorConfig` input object. The `isValid` property is a function that should be called
    // before resetting any config settings. `isValid` must return a Boolean.
    const defaultConfig = {
      crThreshold: {
        // `crThreshold`: If collateral falls more than `crThreshold` % below the min collateral requirement,
        // then it will be liquidated. For example: If the minimum collateralization ratio is 120% and the TRV is 100,
        // then the minimum collateral requirement is 120. However, if `crThreshold = 0.02`, then the minimum
        // collateral requirement is 120 * (1-0.02) = 117.6, or 2% below 120.
        value: 0.02,
        isValid: x => {
          return x < 1 && x >= 0;
        }
      },
      liquidationDeadline: {
        // `liquidationDeadline`: Aborts the liquidation if the transaction is mined this amount of time after the
        // Financial Contract client's last update time. Denominated in seconds, so 300 = 5 minutes.
        value: 300,
        isValid: x => {
          return x >= 0;
        }
      },
      liquidationMinPrice: {
        // `liquidationMinPrice`: Aborts the liquidation if the amount of collateral in the position per token
        // outstanding is below this ratio.
        value: this.toWei("0"),
        isValid: x => {
          return this.toBN(x).gte(this.toBN("0"));
        }
        // TODO: We should specify as a percentage of the token price so that no valid
        // liquidation would ever lose money.
      },
      txnGasLimit: {
        // `txnGasLimit`: Gas limit to set for sending on-chain transactions.
        value: 9000000, // Can see recent averages here: https://etherscan.io/chart/gaslimit
        isValid: x => {
          return x >= 6000000 && x < 15000000;
        }
      },
      logOverrides: {
        // Specify an override object to change default logging behaviour. Defaults to no overrides. If specified, this
        // object is structured to contain key for the log to override and value for the logging level. EG:
        // { positionLiquidated:'warn' } would override the default `info` behaviour for liquidationEvents.
        value: {},
        isValid: overrides => {
          // Override must be one of the default logging levels: ['error','warn','info','http','verbose','debug','silly']
          return Object.values(overrides).every(param => Object.keys(this.logger.levels).includes(param));
        }
      },
      defenseActivationPercent: {
        value: undefined,
        isValid: x => {
          if (x === undefined) return true;
          return parseFloat(x) >= 0 && parseFloat(x) <= 100;
        }
      },
      contractType: {
        value: undefined,
        isValid: x => {
          return x === "ExpiringMultiParty" || x === "Perpetual";
        }
      },
      contractVersion: {
        value: undefined,
        isValid: x => {
          return x === "1.2.0" || x === "1.2.1" || x === "1.2.2" || x === "latest";
        }
      },
      // Start and end block define a window used to filter for contract events.
      startingBlock: {
        value: undefined,
        isValid: x => {
          if (x === undefined) return true;
          return Number(x) >= 0;
        }
      },
      endingBlock: {
        value: undefined,
        isValid: x => {
          if (x === undefined) return true;
          return Number(x) >= 0;
        }
      }
    };

    // Validate and set config settings to class state.
    const configWithDefaults = createObjectFromDefaultProps(liquidatorConfig, defaultConfig);
    Object.assign(this, configWithDefaults);

    // generalize log emitter, use it to attach default data to all logs
    const log = (severity = "info", data = {}) => {
      // would rather just throw here and let index.js capture and log, but
      // its currently not set up to add in the additional context for the error
      // so it has to be done here.
      if (logger[severity] === null) {
        return logger.error({
          at: "Liquidator",
          ...data,
          error: "Trying to submit log with unknown severity: " + severity
        });
      }
      return logger[severity]({
        at: "Liquidator",
        // could add in additional context for any error thrown,
        // such as state of financialContract or bot configuration data
        minLiquidationPrice: this.liquidationMinPrice,
        ...data
      });
    };
    this.log = log;

    // this takes in config, and emits log events
    this.liquidationStrategy = LiquidationStrategy(
      {
        ...configWithDefaults,
        ...financialContractProps
      },
      this.web3.utils,
      log
    );
  }

  // Update the financialContractClient, gasEstimator and price feed. If a client has recently updated then it will do nothing.
  async update() {
    await Promise.all([this.financialContractClient.update(), this.gasEstimator.update(), this.priceFeed.update()]);
  }
  // Queries underCollateralized positions and performs liquidations against any under collateralized positions.
  // If `maxTokensToLiquidateWei` is not passed in, then the bot will attempt to liquidate the full position.
  // If liquidatorOverridePrice is provided then the liquidator bot will override the price feed with this input price.
  async liquidatePositions(maxTokensToLiquidateWei, liquidatorOverridePrice) {
    this.logger.debug({
      at: "Liquidator",
      message: "Checking for liquidatable positions and preforming liquidations"
    });
    // If an override is provided, use that price. Else, get the latest price from the price feed.
    const price = liquidatorOverridePrice
      ? this.toBN(liquidatorOverridePrice.toString())
      : this.priceFeed.getCurrentPrice();

    if (!price) {
      throw new Error("Cannot liquidate: price feed returned invalid value");
    }

    // The `price` is a BN that is used to determine if a position is liquidatable. The higher the
    // `price` value, the more collateral that the position is required to have to be correctly collateralized.
    // Therefore, we add a buffer by deriving scaledPrice = price * (1 - crThreshold)
    const scaledPrice = price
      .mul(this.toBN(this.toWei("1")).sub(this.toBN(this.toWei(this.crThreshold.toString()))))
      .div(this.toBN(this.toWei("1")));

    // Calculate the maxCollateralPerToken as the scaled price, multiplied by the contracts CRRatio. For a liquidation
    // to be accepted by the contract the position's collateralization ratio must be between [minCollateralPerToken,
    // maxCollateralPerToken] ∴ maxCollateralPerToken >= startCollateralNetOfWithdrawal / startTokens. This criterion
    // checks for a positions correct capitalization, not collateralization. In order to liquidate a position that is
    // under collaterelaized (but over capitalized) The CR ratio needs to be included in the maxCollateralPerToken.
    const maxCollateralPerToken = this.toBN(scaledPrice)
      .mul(this.toBN(this.financialContractCRRatio))
      .mul(this.financialContractClient.getLatestCumulativeFundingRateMultiplier())
      .div(this.toBN(this.toWei("1")).mul(this.toBN(this.toWei("1"))));

    this.logger.debug({
      at: "Liquidator",
      message: "Checking for under collateralized positions",
      liquidatorOverridePrice: liquidatorOverridePrice ? liquidatorOverridePrice.toString() : null,
      latestCumulativeFundingRateMultiplier: this.financialContractClient.getLatestCumulativeFundingRateMultiplier(),
      inputPrice: price.toString(),
      scaledPrice: scaledPrice.toString(),
      financialContractCRRatio: this.financialContractCRRatio.toString(),
      maxCollateralPerToken: maxCollateralPerToken.toString(),
      crThreshold: this.crThreshold
    });

    // Get the latest undercollateralized positions from the client.
    const underCollateralizedPositions = this.financialContractClient.getUnderCollateralizedPositions(scaledPrice);

    if (underCollateralizedPositions.length === 0) {
      this.logger.debug({
        at: "Liquidator",
        message: "No undercollateralized position"
      });
      return;
    }

    for (const position of underCollateralizedPositions) {
      this.logger.debug({
        at: "Liquidator",
        message: "Detected a liquidatable position",
        scaledPrice: scaledPrice.toString(),
        maxCollateralPerToken: maxCollateralPerToken.toString(),
        position: position
      });

      // Note: query the time again during each iteration to ensure the deadline is set reasonably.
      const currentBlockTime = this.financialContractClient.getLastUpdateTime();
      const syntheticTokenBalance = this.toBN(await this.syntheticToken.methods.balanceOf(this.account).call());

      // If `startingBlock` and `endingBlock` are specified and the position had a requested withdrawal within the
      // block window, then upgrade the log level about skipping any liquidations:
      let blockWindowHasRequestedWithdraw = false;
      if (!isNaN(this.startingBlock) && !isNaN(this.endingBlock)) {
        const requestedWithdrawalEvents = await this.empContract.getPastEvents("RequestWithdrawal", {
          fromBlock: this.startingBlock,
          toBlock: this.endingBlock
        });
        blockWindowHasRequestedWithdraw = Boolean(requestedWithdrawalEvents);
      }

      // run strategy based on configs and current state
      // will return liquidation arguments or nothing
      // if it returns nothing it means this position cant be or shouldnt be liquidated
      const liquidationArgs = this.liquidationStrategy.processPosition({
        // position is assumed to be undercollateralized
        position,
        // need to know our current balance to know how much to save for defense fund
        syntheticTokenBalance,
        // this is required to create liquidation object
        maxCollateralPerToken,
        // maximum tokens we can liquidate in position
        maxTokensToLiquidateWei,
        // minimim position size, as well as minimum liquidation to extend withdraw
        financialContractMinSponsorSize: this.financialContractMinSponsorSize,
        currentBlockTime,
        // should bot emit specialized logs about skipping liquidations due to WDF
        shouldEmitWDFSkipLogs: blockWindowHasRequestedWithdraw,
        // for logging
        inputPrice: scaledPrice.toString()
      });

      // we couldnt liquidate, this typically would only happen if our balance is 0 or the withdrawal liveness
      // has not passed the WDF's activation threshold.
<<<<<<< HEAD
      if (!liquidationArgs) continue;
=======
      // This gets logged as an event, see constructor
      if (!liquidationArgs) {
        // If WDF is active, withdrawal request is active but has NOT expired yet,
        // and liveness hasn't passed activation % then send customized log:
        if (
          this.defenseActivationPercent &&
          !this.liquidationStrategy.utils.passedDefenseActivationPercent({ position, currentBlockTime })
        ) {
          // If `startingBlock` and `endingBlock` are specified and the requested withdrawal was within the
          // block window, then upgrade the log level:
          let logLevel = "debug";
          if (!isNaN(this.startingBlock) && !isNaN(this.endingBlock)) {
            const blockWindowHasRequestedWithdraw = await this.financialContract.getPastEvents("RequestWithdrawal", {
              fromBlock: this.startingBlock,
              toBlock: this.endingBlock
            });
            if (blockWindowHasRequestedWithdraw) {
              logLevel = "info";
            }
          }
          this.logger[logLevel]({
            at: "Liquidator",
            message: "Withdrawal liveness has not passed WDF activation threshold, skipping😴",
            sponsor: position.sponsor,
            inputPrice: scaledPrice.toString(),
            position,
            minLiquidationPrice: this.liquidationMinPrice,
            maxLiquidationPrice: maxCollateralPerToken.toString(),
            syntheticTokenBalance: syntheticTokenBalance.toString(),
            currentBlockTime
          });
          continue;
        }
        // the bot has 0 balance.
        this.logger.error({
          at: "Liquidator",
          message:
            "Zero liquidation balance. If bot has balance, then it likely does not have enough balance to fully liquidate the position, which is equal to the minimum sponsor size✋",
          sponsor: position.sponsor,
          inputPrice: scaledPrice.toString(),
          position: position,
          minLiquidationPrice: this.liquidationMinPrice,
          maxLiquidationPrice: maxCollateralPerToken.toString(),
          tokensToLiquidate: "0",
          syntheticTokenBalance: syntheticTokenBalance.toString(),
          error: new Error("Refusing to liquidate 0 tokens")
        });
        continue;
      }
>>>>>>> 253faf0a

      // pulls the tokens to liquidate parameter out of the liquidation arguments
      const tokensToLiquidate = this.toBN(liquidationArgs[3].rawValue);

      // Send an alert if the bot is going to submit a partial liquidation instead of a full liquidation.
      if (tokensToLiquidate.lt(this.toBN(position.numTokens))) {
        this.logger.error({
          at: "Liquidator",
          message: "Submitting a partial liquidation: not enough synthetic to initiate full liquidation⚠️",
          sponsor: position.sponsor,
          inputPrice: scaledPrice.toString(),
          position: position,
          minLiquidationPrice: this.liquidationMinPrice,
          maxLiquidationPrice: maxCollateralPerToken.toString(),
          tokensToLiquidate: tokensToLiquidate.toString(),
          syntheticTokenBalance: syntheticTokenBalance.toString(),
          maxTokensToLiquidateWei: maxTokensToLiquidateWei ? maxTokensToLiquidateWei.toString() : null
        });
      }

      // liquidation strategy will control how much to liquidate
      const liquidation = this.financialContract.methods.createLiquidation(...liquidationArgs);

      // Send the transaction or report failure.
      let receipt;
      let txnConfig;
      try {
        // Configure tx config object
        const gasEstimation = await liquidation.estimateGas({ from: this.account });
        txnConfig = {
          from: this.account,
          gas: Math.min(Math.floor(gasEstimation * this.GAS_LIMIT_BUFFER), this.txnGasLimit),
          gasPrice: this.gasEstimator.getCurrentFastPrice()
        };

        // Make sure to keep trying with this nonce
        const nonce = await this.web3.eth.getTransactionCount(this.account);

        // Min Gas Price, with a max gasPrice of x4
        const minGasPrice = parseInt(this.gasEstimator.getCurrentFastPrice(), 10);
        const maxGasPrice = 2 * 3 * minGasPrice;

        // Doubles gasPrice every iteration
        const gasPriceScalingFunction = ynatm.DOUBLES;

        this.logger.debug({
          at: "Liquidator",
          message: "Liquidating position",
          position: position,
          inputPrice: scaledPrice.toString(),
          minLiquidationPrice: this.liquidationMinPrice,
          maxLiquidationPrice: maxCollateralPerToken.toString(),
          tokensToLiquidate: tokensToLiquidate.toString(),
          txnConfig
        });

        // Receipt without events
        receipt = await ynatm.send({
          sendTransactionFunction: gasPrice => liquidation.send({ ...txnConfig, nonce, gasPrice }),
          minGasPrice,
          maxGasPrice,
          gasPriceScalingFunction,
          delay: 60000 // Tries and doubles gasPrice every minute if tx hasn't gone through
        });
      } catch (error) {
        this.logger.error({
          at: "Liquidator",
          message: "Failed to liquidate position🚨",
          error
        });
        continue;
      }

      const logResult = {
        tx: receipt && receipt.transactionHash,
        sponsor: receipt.events.LiquidationCreated.returnValues.sponsor,
        liquidator: receipt.events.LiquidationCreated.returnValues.liquidator,
        liquidationId: receipt.events.LiquidationCreated.returnValues.liquidationId,
        tokensOutstanding: receipt.events.LiquidationCreated.returnValues.tokensOutstanding,
        lockedCollateral: receipt.events.LiquidationCreated.returnValues.lockedCollateral,
        liquidatedCollateral: receipt.events.LiquidationCreated.returnValues.liquidatedCollateral
      };

      // This log level can be overridden by specifying `positionLiquidated` in the `logOverrides`. Otherwise, use info.
      this.logger[this.logOverrides.positionLiquidated || "info"]({
        at: "Liquidator",
        message: "Position has been liquidated!🔫",
        position: position,
        inputPrice: scaledPrice.toString(),
        txnConfig,
        liquidationResult: logResult
      });
    }
  }

  // Queries ongoing liquidations and attempts to withdraw rewards from both expired and disputed liquidations.
  async withdrawRewards() {
    this.logger.debug({
      at: "Liquidator",
      message: "Checking for expired and disputed liquidations to withdraw rewards from"
    });

    // All of the liquidations that we could withdraw rewards from are drawn from the pool of
    // expired and disputed liquidations.
    const expiredLiquidations = this.financialContractClient.getExpiredLiquidations();
    const disputedLiquidations = this.financialContractClient.getDisputedLiquidations();
    const potentialWithdrawableLiquidations = expiredLiquidations
      .concat(disputedLiquidations)
      .filter(liquidation => liquidation.liquidator === this.account);

    if (potentialWithdrawableLiquidations.length === 0) {
      this.logger.debug({
        at: "Liquidator",
        message: "No withdrawable liquidations"
      });
      return;
    }

    for (const liquidation of potentialWithdrawableLiquidations) {
      this.logger.debug({
        at: "Liquidator",
        message: "Detected a pending or expired liquidation",
        liquidation: liquidation
      });

      // Construct transaction.
      const withdraw = this.financialContract.methods.withdrawLiquidation(liquidation.id, liquidation.sponsor);

      // Confirm that liquidation has eligible rewards to be withdrawn.
      let withdrawalCallResponse, gasEstimation;
      try {
        [withdrawalCallResponse, gasEstimation] = await Promise.all([
          withdraw.call({ from: this.account }),
          withdraw.estimateGas({ from: this.account })
        ]);
        // Mainnet view/pure functions sometimes don't revert, even if a require is not met. The revertWrapper ensures this
        // caught correctly. see https://forum.openzeppelin.com/t/require-in-view-pure-functions-dont-revert-on-public-networks/1211
        if (revertWrapper(withdrawalCallResponse) === null) {
          throw new Error("Simulated reward withdrawal failed");
        }
      } catch (error) {
        this.logger.debug({
          at: "Liquidator",
          message: "No rewards to withdraw",
          liquidation: liquidation,
          error
        });
        continue;
      }

      // In contract version 1.2.2 and below this function returns one value: the amount withdrawn by the function caller.
      // In later versions it returns an object containing all payouts.
      const amountWithdrawn =
        this.contractVersion === "1.2.0" || this.contractVersion === "1.2.0" || this.contractVersion === "1.2.2"
          ? withdrawalCallResponse.rawValue.toString()
          : withdrawalCallResponse.payToLiquidator.rawValue.toString();

      const txnConfig = {
        from: this.account,
        gas: Math.min(Math.floor(gasEstimation * this.GAS_LIMIT_BUFFER), this.txnGasLimit),
        gasPrice: this.gasEstimator.getCurrentFastPrice()
      };
      // In contract version 1.2.2 and below this function returns one value: the amount withdrawn by the function caller.
      // In later versions it returns an object containing all payouts.
      this.logger.debug({
        at: "Liquidator",
        message: "Withdrawing liquidation",
        liquidation: liquidation,
        amountWithdrawn,
        txnConfig
      });

      // Before submitting transaction, store liquidation timestamp before it is potentially deleted if this is the final reward to be withdrawn.
      // We can be confident that `liquidationTime` property is available and accurate because the liquidation has not been deleted yet if we `withdrawLiquidation()`
      // is callable.
      let requestTimestamp = liquidation.liquidationTime;

      // Send the transaction or report failure.
      let receipt;
      try {
        const nonce = await this.web3.eth.getTransactionCount(this.account);

        // Min Gas Price, with a max gasPrice of x6 (3 re-tries)
        const minGasPrice = parseInt(this.gasEstimator.getCurrentFastPrice(), 10);
        const maxGasPrice = 2 * 3 * minGasPrice;

        // Doubles gasPrice every iteration
        const gasPriceScalingFunction = ynatm.DOUBLES;

        // Receipt without events
        receipt = await ynatm.send({
          sendTransactionFunction: gasPrice => withdraw.send({ ...txnConfig, nonce, gasPrice }),
          minGasPrice,
          maxGasPrice,
          gasPriceScalingFunction,
          delay: 60000 // Tries and doubles gasPrice every minute if tx hasn't gone through
        });
      } catch (error) {
        this.logger.error({
          at: "Liquidator",
          message: "Failed to withdraw liquidation rewards🚨",
          error
        });
        continue;
      }

      // Get resolved price request for dispute. This will fail if there is no price for the liquidation timestamp, which is possible if the
      // liquidation expired without dispute.
      let resolvedPrice;
      if (requestTimestamp) {
        try {
          resolvedPrice = revertWrapper(
            await this.votingContract.methods.getPrice(this.financialContractIdentifier, requestTimestamp).call({
              from: this.financialContract.options.address
            })
          );
        } catch (error) {
          // Ignore any errors as this indicates that there is nothing to do yet.
        }
      }

      const logResult = {
        tx: receipt.transactionHash,
        caller: receipt.events.LiquidationWithdrawn.returnValues.caller,
        withdrawalAmount: receipt.events.LiquidationWithdrawn.returnValues.withdrawalAmount,
        liquidationStatus:
          PostWithdrawLiquidationRewardsStatusTranslations[
            receipt.events.LiquidationWithdrawn.returnValues.liquidationStatus
          ]
      };

      // If there is no price available for the withdrawable liquidation, likely that liquidation expired without dispute.
      if (resolvedPrice) {
        logResult.resolvedPrice = resolvedPrice.toString();
      }

      this.logger.info({
        at: "Liquidator",
        message: "Liquidation withdrawn🤑",
        liquidation: liquidation,
        amountWithdrawn,
        txnConfig,
        liquidationResult: logResult
      });
    }
  }
}

module.exports = {
  Liquidator
};<|MERGE_RESOLUTION|>--- conflicted
+++ resolved
@@ -301,9 +301,6 @@
 
       // we couldnt liquidate, this typically would only happen if our balance is 0 or the withdrawal liveness
       // has not passed the WDF's activation threshold.
-<<<<<<< HEAD
-      if (!liquidationArgs) continue;
-=======
       // This gets logged as an event, see constructor
       if (!liquidationArgs) {
         // If WDF is active, withdrawal request is active but has NOT expired yet,
@@ -353,7 +350,6 @@
         });
         continue;
       }
->>>>>>> 253faf0a
 
       // pulls the tokens to liquidate parameter out of the liquidation arguments
       const tokensToLiquidate = this.toBN(liquidationArgs[3].rawValue);
