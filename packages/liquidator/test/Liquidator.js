const { toWei, toBN, utf8ToHex, padRight } = web3.utils;
const winston = require("winston");
const sinon = require("sinon");
const {
  parseFixed,
  interfaceName,
  LiquidationStatesEnum,
  PostWithdrawLiquidationRewardsStatusTranslations,
  runTestForVersion,
  createConstructorParamsForContractVersion,
  TESTED_CONTRACT_VERSIONS
} = require("@uma/common");
const { getTruffleContract } = require("@uma/core");

// Helper clients and custom winston transport module to monitor winston log outputs
const {
  FinancialContractClient,
  GasEstimator,
  PriceFeedMock,
  SpyTransport,
  lastSpyLogLevel,
  spyLogIncludes,
  spyLogLevel
} = require("@uma/financial-templates-lib");

// Script to test
const { Liquidator } = require("../src/liquidator.js");

// Run the tests against 3 different kinds of token/synth decimal combinations:
// 1) matching 18 & 18 for collateral for most token types with normal tokens.
// 2) non-matching 8 collateral & 18 synthetic for legacy UMA synthetics.
// 3) matching 8 collateral & 8 synthetic for current UMA synthetics.
const configs = [
  { tokenSymbol: "WETH", collateralDecimals: 18, syntheticDecimals: 18, priceFeedDecimals: 18 },
  { tokenSymbol: "BTC", collateralDecimals: 8, syntheticDecimals: 18, priceFeedDecimals: 8 },
  { tokenSymbol: "BTC", collateralDecimals: 8, syntheticDecimals: 8, priceFeedDecimals: 18 }
];

let iterationTestVersion; // store the test version between tests that is currently being tested.
const startTime = "15798990420";

// Common contract objects.
let store;
let optimisticOracle;
let finder;
let collateralToken;
let configStore;
let financialContract;
let syntheticToken;
let mockOracle;
let priceFeedMock;
let identifierWhitelist;
let collateralWhitelist;
let timer;
let fundingRateIdentifier;

// Js Objects, clients and helpers
let identifier;
let liquidator;
let spy;
let spyLogger;
let gasEstimator;
let financialContractClient;
let liquidatorConfig;
let liquidatorOverridePrice;
let financialContractProps;
let convertCollateral;
let convertSynthetic;
let convertPrice;

// Set the funding rate and advances time by 10k seconds.
const _setFundingRateAndAdvanceTime = async fundingRate => {
  const currentTime = (await financialContract.getCurrentTime()).toNumber();
  await financialContract.proposeFundingRate({ rawValue: fundingRate }, currentTime);
  await financialContract.setCurrentTime(currentTime + 10000);
};

// If the current version being executed is part of the `supportedVersions` array then return `it` to run the test.
// Else, do nothing. Can be used exactly in place of a normal `it` to parameterize contract types and versions supported
// for a given test.eg: versionedIt(["Perpetual-latest"])("test name", async function () { assert.isTrue(true) })
// Note that a second param can be provided to make the test an `it.only` thereby ONLY running that single test, on
// the provided version. This is very useful for debugging and writing single unit tests without having ro run all tests.
const versionedIt = function(supportedVersions, shouldBeItOnly = false) {
  if (shouldBeItOnly)
    return runTestForVersion(supportedVersions, TESTED_CONTRACT_VERSIONS, iterationTestVersion) ? it.only : () => {};
  return runTestForVersion(supportedVersions, TESTED_CONTRACT_VERSIONS, iterationTestVersion) ? it : () => {};
};

// allows this to be set to null without throwing.
const Convert = decimals => number => (number ? parseFixed(number.toString(), decimals).toString() : number);

contract("Liquidator.js", function(accounts) {
  // Implementation uses the 0th address by default as the bot runs using the default truffle wallet accounts[0]
  const liquidatorBot = accounts[0];
  const sponsor1 = accounts[1];
  const sponsor2 = accounts[2];
  const sponsor3 = accounts[3];
  const contractCreator = accounts[4];
  const liquidityProvider = accounts[5];

  TESTED_CONTRACT_VERSIONS.forEach(function(contractVersion) {
    // Store the contractVersion.contractVersion, type and version being tested
    iterationTestVersion = contractVersion;

    // Import the tested versions of contracts. note that financialContract is either an ExpiringMultiParty or a
    // Perpetual depending on the current iteration version.
    const FinancialContract = getTruffleContract(contractVersion.contractType, web3, contractVersion.contractVersion);
    const Finder = getTruffleContract("Finder", web3, contractVersion.contractVersion);
    const IdentifierWhitelist = getTruffleContract("IdentifierWhitelist", web3, contractVersion.contractVersion);
    const AddressWhitelist = getTruffleContract("AddressWhitelist", web3, contractVersion.contractVersion);
    const MockOracle = getTruffleContract("MockOracle", web3, contractVersion.contractVersion);
    const Token = getTruffleContract("ExpandedERC20", web3, contractVersion.contractVersion);
    const SyntheticToken = getTruffleContract("SyntheticToken", web3, contractVersion.contractVersion);
    const Timer = getTruffleContract("Timer", web3, contractVersion.contractVersion);
    const Store = getTruffleContract("Store", web3, contractVersion.contractVersion);
    const ConfigStore = getTruffleContract("ConfigStore", web3, "latest");
    const OptimisticOracle = getTruffleContract("OptimisticOracle", web3, "latest");

    for (let testConfig of configs) {
      describe(`${testConfig.collateralDecimals} collateral, ${testConfig.syntheticDecimals} synthetic & ${testConfig.priceFeedDecimals} pricefeed decimals, on for smart contract version ${contractVersion.contractType} @ ${contractVersion.contractVersion}`, function() {
        before(async function() {
          identifier = `${testConfig.tokenName}TEST`;
          fundingRateIdentifier = `${testConfig.tokenName}_FUNDING_IDENTIFIER`;
          convertCollateral = Convert(testConfig.collateralDecimals);
          convertSynthetic = Convert(testConfig.syntheticDecimals);
          convertPrice = Convert(testConfig.priceFeedDecimals);
          collateralToken = await Token.new(
            testConfig.tokenSymbol + " Token", // Construct the token name.
            testConfig.tokenSymbol,
            testConfig.collateralDecimals,
            {
              from: contractCreator
            }
          );
          await collateralToken.addMember(1, contractCreator, {
            from: contractCreator
          });

          // Seed the sponsors accounts.
          await collateralToken.mint(sponsor1, convertCollateral("100000"), { from: contractCreator });
          await collateralToken.mint(sponsor2, convertCollateral("100000"), { from: contractCreator });
          await collateralToken.mint(sponsor3, convertCollateral("100000"), { from: contractCreator });
          await collateralToken.mint(liquidityProvider, convertCollateral("1000000"), { from: contractCreator });

          // seed the liquidatorBot's wallet so it can perform liquidations.
          await collateralToken.mint(liquidatorBot, convertCollateral("100000"), { from: contractCreator });

          // Create identifier whitelist and register the price tracking ticker with it.
          identifierWhitelist = await IdentifierWhitelist.new();
          await identifierWhitelist.addSupportedIdentifier(utf8ToHex(identifier));

          finder = await Finder.new();
          timer = await Timer.new();
          store = await Store.new({ rawValue: "0" }, { rawValue: "0" }, timer.address);
          await finder.changeImplementationAddress(utf8ToHex(interfaceName.Store), store.address);

          await finder.changeImplementationAddress(
            utf8ToHex(interfaceName.IdentifierWhitelist),
            identifierWhitelist.address
          );

          collateralWhitelist = await AddressWhitelist.new();
          await finder.changeImplementationAddress(
            utf8ToHex(interfaceName.CollateralWhitelist),
            collateralWhitelist.address
          );
          await collateralWhitelist.addToWhitelist(collateralToken.address);
        });

        beforeEach(async function() {
          await timer.setCurrentTime(startTime - 1);
          mockOracle = await MockOracle.new(finder.address, timer.address, {
            from: contractCreator
          });
          await finder.changeImplementationAddress(utf8ToHex(interfaceName.Oracle), mockOracle.address);

          // Create a new synthetic token
          syntheticToken = await SyntheticToken.new("Test Synthetic Token", "SYNTH", testConfig.syntheticDecimals);

          // If we are testing a perpetual then we need to also deploy a config store, an optimistic oracle and set the funding rate identifier.
          if (contractVersion.contractType == "Perpetual") {
            configStore = await ConfigStore.new(
              {
                timelockLiveness: 86400, // 1 day
                rewardRatePerSecond: { rawValue: "0" },
                proposerBondPercentage: { rawValue: "0" },
                maxFundingRate: { rawValue: toWei("0.00001") },
                minFundingRate: { rawValue: toWei("-0.00001") },
                proposalTimePastLimit: 0
              },
              timer.address
            );

            await identifierWhitelist.addSupportedIdentifier(padRight(utf8ToHex(fundingRateIdentifier)));
            optimisticOracle = await OptimisticOracle.new(7200, finder.address, timer.address);
            await finder.changeImplementationAddress(
              utf8ToHex(interfaceName.OptimisticOracle),
              optimisticOracle.address
            );
          }

          const constructorParams = await createConstructorParamsForContractVersion(contractVersion, {
            convertSynthetic,
            finder,
            collateralToken,
            syntheticToken,
            identifier,
            fundingRateIdentifier,
            timer,
            store,
            configStore: configStore || {} // if the contract type is not a perp this will be null.
          });

          // Deploy a new expiring multi party OR perpetual, depending on the test version.
          financialContract = await FinancialContract.new(constructorParams);
          await syntheticToken.addMinter(financialContract.address);
          await syntheticToken.addBurner(financialContract.address);

          await collateralToken.approve(financialContract.address, convertCollateral("10000000"), { from: sponsor1 });
          await collateralToken.approve(financialContract.address, convertCollateral("10000000"), { from: sponsor2 });
          await collateralToken.approve(financialContract.address, convertCollateral("10000000"), { from: sponsor3 });
          await collateralToken.approve(financialContract.address, convertCollateral("100000000"), {
            from: liquidatorBot
          });
          await collateralToken.approve(financialContract.address, convertCollateral("100000000"), {
            from: liquidityProvider
          });

          syntheticToken = await Token.at(await financialContract.tokenCurrency());
          await syntheticToken.approve(financialContract.address, convertSynthetic("100000000"), { from: sponsor1 });
          await syntheticToken.approve(financialContract.address, convertSynthetic("100000000"), { from: sponsor2 });
          await syntheticToken.approve(financialContract.address, convertSynthetic("100000000"), { from: sponsor3 });
          await syntheticToken.approve(financialContract.address, convertSynthetic("100000000"), {
            from: liquidatorBot
          });
          await syntheticToken.approve(financialContract.address, convertSynthetic("100000000"), {
            from: liquidityProvider
          });

          // If we are testing a perpetual then we need to apply the initial funding rate to start the timer.
          await financialContract.setCurrentTime(startTime);
          if (contractVersion.contractType == "Perpetual") await financialContract.applyFundingRate();

          spy = sinon.spy();

          spyLogger = winston.createLogger({
            level: "info",
            transports: [new SpyTransport({ level: "info" }, { spy: spy })]
          });

          // Create a new instance of the FinancialContractClient & gasEstimator to construct the liquidator
          financialContractClient = new FinancialContractClient(
            spyLogger,
            FinancialContract.abi,
            web3,
            financialContract.address,
            testConfig.collateralDecimals,
            testConfig.syntheticDecimals,
            testConfig.priceFeedDecimals,
            contractVersion.contractType
          );
          gasEstimator = new GasEstimator(spyLogger);

          // Create a new instance of the price feed mock.
          priceFeedMock = new PriceFeedMock(undefined, undefined, undefined, testConfig.priceFeedDecimals);

          // Create a new instance of the liquidator to test
          liquidatorConfig = {
            crThreshold: 0,
            contractType: contractVersion.contractType,
            contractVersion: contractVersion.contractVersion
          };

          // Generate Financial Contract properties to inform bot of important on-chain state values that we only want to query once.
          financialContractProps = {
            crRatio: await financialContract.collateralRequirement(),
            priceIdentifier: await financialContract.priceIdentifier(),
            minSponsorSize: await financialContract.minSponsorTokens(),
            withdrawLiveness: await financialContract.withdrawalLiveness()
          };

          liquidator = new Liquidator({
            logger: spyLogger,
            financialContractClient: financialContractClient,
            gasEstimator,
            votingContract: mockOracle.contract,
            syntheticToken: syntheticToken.contract,
            priceFeed: priceFeedMock,
            account: accounts[0],
            financialContractProps,
            liquidatorConfig
          });
        });
        versionedIt([{ contractType: "any", contractVersion: "any" }])(
          "Can correctly detect undercollateralized positions and liquidate them",
          async function() {
            // sponsor1 creates a position with 125 units of collateral, creating 100 synthetic tokens.
            await financialContract.create(
              { rawValue: convertCollateral("125") },
              { rawValue: convertSynthetic("100") },
              { from: sponsor1 }
            );

            // sponsor2 creates a position with 150 units of collateral, creating 100 synthetic tokens.
            await financialContract.create(
              { rawValue: convertCollateral("150") },
              { rawValue: convertSynthetic("100") },
              { from: sponsor2 }
            );

            // sponsor3 creates a position with 175 units of collateral, creating 100 synthetic tokens.
            await financialContract.create(
              { rawValue: convertCollateral("175") },
              { rawValue: convertSynthetic("100") },
              { from: sponsor3 }
            );

            // liquidatorBot creates a position to have synthetic tokens to pay off debt upon liquidation.
            await financialContract.create(
              { rawValue: convertCollateral("1000") },
              { rawValue: convertSynthetic("500") },
              { from: liquidatorBot }
            );

            // Start with a mocked price of 1 usd per token.
            // This puts both sponsors over collateralized so no liquidations should occur.
            priceFeedMock.setCurrentPrice(convertPrice("1"));

            await liquidator.update();
            await liquidator.liquidatePositions();
            assert.equal(spy.callCount, 0); // No info level logs should be sent.

            // Both token sponsors should still have their positions with full collateral.
            assert.equal((await financialContract.getCollateral(sponsor1)).rawValue, convertCollateral("125"));
            assert.equal((await financialContract.getCollateral(sponsor2)).rawValue, convertCollateral("150"));

            // Liquidator throws an error if the price feed returns an invalid value.
            priceFeedMock.setCurrentPrice(convertPrice(null));
            await liquidator.update();
            let errorThrown = false;
            try {
              await liquidator.liquidatePositions();
            } catch (error) {
              errorThrown = true;
            }
            assert.isTrue(errorThrown);

            // There should be no liquidations created from any sponsor account
            assert.deepStrictEqual(await financialContract.getLiquidations(sponsor1), []);
            assert.deepStrictEqual(await financialContract.getLiquidations(sponsor2), []);
            assert.deepStrictEqual(await financialContract.getLiquidations(sponsor3), []);

            // Next, assume the price feed given to the liquidator has moved such that two of the three sponsors
            // are now undercollateralized. The liquidator bot should correctly identify this and liquidate the positions.
            // A price of 1.3 USD per token puts sponsor1 and sponsor2 at undercollateralized while sponsor3 remains
            // collateralized. Numerically debt * price * coltReq > debt for collateralized position.
            // Sponsor1: 100 * 1.3 * 1.2 > 125 [undercollateralized]
            // Sponsor2: 100 * 1.3 * 1.2 > 150 [undercollateralized]
            // Sponsor3: 100 * 1.3 * 1.2 < 175 [sufficiently collateralized]

            priceFeedMock.setCurrentPrice(convertPrice("1.3"));
            await liquidator.update();
            await liquidator.liquidatePositions();
            assert.equal(spy.callCount, 2); // 2 info level events should be sent at the conclusion of the 2 liquidations.

            // Sponsor1 should be in a liquidation state with the bot as the liquidator.
            let liquidationObject = (await financialContract.getLiquidations(sponsor1))[0];
            assert.equal(liquidationObject.sponsor, sponsor1);
            assert.equal(liquidationObject.liquidator, liquidatorBot);
            assert.equal(liquidationObject.state, LiquidationStatesEnum.PRE_DISPUTE);
            assert.equal(liquidationObject.liquidatedCollateral, convertCollateral("125"));

            // Sponsor1 should have zero collateral left in their position from the liquidation.
            assert.equal((await financialContract.getCollateral(sponsor1)).rawValue, 0);

            // Sponsor2 should be in a liquidation state with the bot as the liquidator.
            liquidationObject = (await financialContract.getLiquidations(sponsor2))[0];
            assert.equal(liquidationObject.sponsor, sponsor2);
            assert.equal(liquidationObject.liquidator, liquidatorBot);
            assert.equal(liquidationObject.state, LiquidationStatesEnum.PRE_DISPUTE);
            assert.equal(liquidationObject.liquidatedCollateral, convertCollateral("150"));

            // Sponsor2 should have zero collateral left in their position from the liquidation.
            assert.equal((await financialContract.getCollateral(sponsor2)).rawValue, 0);

            // Sponsor3 should have all their collateral left and no liquidations.
            assert.deepStrictEqual(await financialContract.getLiquidations(sponsor3), []);
            assert.equal((await financialContract.getCollateral(sponsor3)).rawValue, convertCollateral("175"));

            // Another query at the same price should execute no new liquidations.
            priceFeedMock.setCurrentPrice(convertPrice("1.3"));
            await liquidator.update();
            await liquidator.liquidatePositions();
            assert.equal(spy.callCount, 2);
          }
        );
        versionedIt([{ contractType: "any", contractVersion: "any" }])(
          "Can correctly detect invalid withdrawals and liquidate them",
          async function() {
            // sponsor1 creates a position with 125 units of collateral, creating 100 synthetic tokens.
            await financialContract.create(
              { rawValue: convertCollateral("125") },
              { rawValue: convertSynthetic("100") },
              { from: sponsor1 }
            );

            // sponsor2 creates a position with 150 units of collateral, creating 100 synthetic tokens.
            await financialContract.create(
              { rawValue: convertCollateral("150") },
              { rawValue: convertSynthetic("100") },
              { from: sponsor2 }
            );

            // liquidatorBot creates a position to have synthetic tokens to pay off debt upon liquidation.
            await financialContract.create(
              { rawValue: convertCollateral("1000") },
              { rawValue: convertSynthetic("500") },
              { from: liquidatorBot }
            );

            // Start with a mocked price of 1 usd per token.
            // This puts both sponsors over collateralized so no liquidations should occur.
            priceFeedMock.setCurrentPrice(convertPrice("1"));
            await liquidator.update();
            await liquidator.liquidatePositions();
            // assert.equal(spy.callCount, 0); // No info level logs should be sent.

            // There should be no liquidations created from any sponsor account
            assert.deepStrictEqual(await financialContract.getLiquidations(sponsor1), []);
            assert.deepStrictEqual(await financialContract.getLiquidations(sponsor2), []);

            // Both token sponsors should still have their positions with full collateral.
            assert.equal((await financialContract.getCollateral(sponsor1)).rawValue, convertCollateral("125"));
            assert.equal((await financialContract.getCollateral(sponsor2)).rawValue, convertCollateral("150"));

            // If sponsor1 requests a withdrawal of any amount of collateral above 5 units at the given price of 1 usd per token
            // their remaining position becomes undercollateralized. Say they request to withdraw 10 units of collateral.
            // This places their position with a CR of: 115 / (100 * 1) * 100 = 115%. This is below the CR threshold.
            await financialContract.requestWithdrawal({ rawValue: convertCollateral("10") }, { from: sponsor1 });

            priceFeedMock.setCurrentPrice(convertPrice("1"));
            await liquidator.update();
            await liquidator.liquidatePositions();
            // assert.equal(spy.callCount, 1); // There should be one log from the liquidation event of the withdrawal.

            // There should be exactly one liquidation in sponsor1's account. The liquidated collateral should be the original
            // amount of collateral minus the collateral withdrawn. 125 - 10 = 115
            let liquidationObject = (await financialContract.getLiquidations(sponsor1))[0];
            assert.equal(liquidationObject.sponsor, sponsor1);
            assert.equal(liquidationObject.liquidator, liquidatorBot);
            assert.equal(liquidationObject.state, LiquidationStatesEnum.PRE_DISPUTE);
            assert.equal(liquidationObject.liquidatedCollateral, convertCollateral("115"));
            assert.equal(liquidationObject.lockedCollateral, convertCollateral("125"));

            // Advance the timer to the liquidation expiry.
            const liquidationTime = liquidationObject.liquidationTime;
            const liquidationLiveness = 1000;
            await financialContract.setCurrentTime(Number(liquidationTime) + liquidationLiveness);

            // Now that the liquidation has expired, the liquidator can withdraw rewards.
            const collateralPreWithdraw = await collateralToken.balanceOf(liquidatorBot);
            await liquidator.update();
            await liquidator.withdrawRewards();
            // assert.equal(spy.callCount, 2); // 1 new info level events should be sent at the conclusion of the withdrawal. total 2.

            // Liquidator should have their collateral increased by Sponsor1's collateral.
            const collateralPostWithdraw = await collateralToken.balanceOf(liquidatorBot);
            assert.equal(
              toBN(collateralPreWithdraw)
                .add(toBN(convertCollateral("125")))
                .toString(),
              collateralPostWithdraw.toString()
            );

            // Liquidation data should have been deleted.
            assert.deepStrictEqual(
              (await financialContract.getLiquidations(sponsor1))[0].state,
              LiquidationStatesEnum.UNINITIALIZED
            );

            // The other two positions should not have any liquidations associated with them.
            assert.deepStrictEqual(await financialContract.getLiquidations(sponsor2), []);
          }
        );

        versionedIt([{ contractType: "any", contractVersion: "any" }])(
          "Can withdraw rewards from expired liquidations",
          async function() {
            // sponsor1 creates a position with 125 units of collateral, creating 100 synthetic tokens.
            await financialContract.create(
              { rawValue: convertCollateral("125") },
              { rawValue: convertSynthetic("100") },
              { from: sponsor1 }
            );

            // liquidatorBot creates a position to have synthetic tokens to pay off debt upon liquidation.
            await financialContract.create(
              { rawValue: convertCollateral("1000") },
              { rawValue: convertSynthetic("500") },
              { from: liquidatorBot }
            );

            // Next, the liquidator believes the price to be 1.3, which would make the position undercollateralized,
            // and liquidates the position.
            // Sponsor1: 100 * 1.3 * 1.2 > 125 [undercollateralized]
            priceFeedMock.setCurrentPrice(convertPrice("1.3"));
            await liquidator.update();
            await liquidator.liquidatePositions();
            // assert.equal(spy.callCount, 1); // 1 info level events should be sent at the conclusion of the liquidation.

            // Advance the timer to the liquidation expiry.
            const liquidationTime = (await financialContract.getLiquidations(sponsor1))[0].liquidationTime;
            const liquidationLiveness = 1000;
            await financialContract.setCurrentTime(Number(liquidationTime) + liquidationLiveness);

            // Now that the liquidation has expired, the liquidator can withdraw rewards.
            const collateralPreWithdraw = await collateralToken.balanceOf(liquidatorBot);
            await liquidator.update();
            await liquidator.withdrawRewards();
            // assert.equal(spy.callCount, 2); // 1 new info level events should be sent at the conclusion of the withdrawal. Total 2.

            // Liquidator should have their collateral increased by Sponsor1's collateral.
            const collateralPostWithdraw = await collateralToken.balanceOf(liquidatorBot);
            assert.equal(
              toBN(collateralPreWithdraw)
                .add(toBN(convertCollateral("125")))
                .toString(),
              collateralPostWithdraw.toString()
            );

            // Liquidation data should have been deleted.
            assert.deepStrictEqual(
              (await financialContract.getLiquidations(sponsor1))[0].state,
              LiquidationStatesEnum.UNINITIALIZED
            );
          }
        );

        versionedIt([{ contractType: "any", contractVersion: "any" }])(
          "Can withdraw rewards from liquidations that were disputed unsuccessfully",
          async function() {
            // sponsor1 creates a position with 125 units of collateral, creating 100 synthetic tokens.
            await financialContract.create(
              { rawValue: convertCollateral("125") },
              { rawValue: convertSynthetic("100") },
              { from: sponsor1 }
            );

            // liquidatorBot creates a position to have synthetic tokens to pay off debt upon liquidation.
            await financialContract.create(
              { rawValue: convertCollateral("1000") },
              { rawValue: convertSynthetic("500") },
              { from: liquidatorBot }
            );

            // Next, the liquidator believes the price to be 1.3, which would make the position undercollateralized,
            // and liquidates the position.
            // Sponsor1: 100 * 1.3 * 1.2 > 125 [undercollateralized]
            priceFeedMock.setCurrentPrice(convertPrice("1.3"));
            await liquidator.update();
            await liquidator.liquidatePositions();
            assert.equal(spy.callCount, 1); // 1 info level events should be sent at the conclusion of the liquidation.

            // Dispute the liquidation, which requires staking a dispute bond.
            await financialContract.dispute("0", sponsor1, { from: sponsor3 });

            // Attempt to withdraw before dispute resolves should do nothing exit gracefully.
            await liquidator.update();
            await liquidator.withdrawRewards();
            assert.equal(spy.callCount, 1); // no new info level events as too early.

            // Simulate a failed dispute by pushing a price to the oracle, at the time of the liquidation request, such that
            // the position was truly undercollateralized. In other words, the liquidator was liquidating at the correct price.
            const disputePrice = convertPrice("1.3");
            const liquidationTime = (await financialContract.getLiquidations(sponsor1))[0].liquidationTime;
            await mockOracle.pushPrice(utf8ToHex(`${testConfig.tokenName}TEST`), liquidationTime, disputePrice);

            // The liquidator can now settle the dispute by calling `withdrawRewards()` because the oracle has a price
            // for the liquidation time.
            const collateralPreWithdraw = await collateralToken.balanceOf(liquidatorBot);
            await liquidator.update();
            await liquidator.withdrawRewards();
            assert.equal(spy.callCount, 2); // 1 new info level event should be sent due to the withdrawal.

            // Liquidator should have their collateral increased by Sponsor1's collateral + the disputer's dispute bond:
            // 125 + (10% of 125) = 137.5 units of collateral.
            const collateralPostWithdraw = await collateralToken.balanceOf(liquidatorBot);
            assert.equal(
              toBN(collateralPreWithdraw)
                .add(toBN(convertCollateral("137.5")))
                .toString(),
              collateralPostWithdraw.toString()
            );

            // Liquidation data should have been deleted.
            assert.deepStrictEqual(
              (await financialContract.getLiquidations(sponsor1))[0].state,
              LiquidationStatesEnum.UNINITIALIZED
            );

            // Check that the log includes a human readable translation of the liquidation status, and the dispute price.
            // Note the check below has a bit of switching logic that is version specific to accommodate the change in withdrawal behaviour.
            assert.equal(
              spy.getCall(-1).lastArg.liquidationResult.liquidationStatus,
              PostWithdrawLiquidationRewardsStatusTranslations[
                contractVersion.contractVersion == "1.2.2"
                  ? LiquidationStatesEnum.UNINITIALIZED
                  : LiquidationStatesEnum.DISPUTE_FAILED
              ]
            );
            assert.equal(spy.getCall(-1).lastArg.liquidationResult.resolvedPrice, convertPrice("1.3"));

            // After the dispute is resolved, the liquidation should no longer exist and there should be no disputes to withdraw rewards from.
            await liquidator.update();
            await liquidator.withdrawRewards();
            assert.equal(spy.callCount, 2);
          }
        );

        versionedIt([{ contractType: "any", contractVersion: "any" }])(
          "Can withdraw rewards from liquidations that were disputed successfully",
          async function() {
            // sponsor1 creates a position with 125 units of collateral, creating 100 synthetic tokens.
            await financialContract.create(
              { rawValue: convertCollateral("125") },
              { rawValue: convertSynthetic("100") },
              { from: sponsor1 }
            );

            // liquidatorBot creates a position to have synthetic tokens to pay off debt upon liquidation.
            await financialContract.create(
              { rawValue: convertCollateral("1000") },
              { rawValue: convertSynthetic("500") },
              { from: liquidatorBot }
            );

            // Next, the liquidator believes the price to be 1.3, which would make the position undercollateralized,
            // and liquidates the position.
            // Sponsor1: 100 * 1.3 * 1.2 > 125 [undercollateralized]
            priceFeedMock.setCurrentPrice(convertPrice("1.3"));
            await liquidator.update();
            await liquidator.liquidatePositions();
            assert.equal(spy.callCount, 1); // 1 info level events should be sent at the conclusion of the liquidation.

            // Dispute the liquidation, which requires staking a dispute bond.
            await financialContract.dispute("0", sponsor1, { from: sponsor3 });

            // Attempt to withdraw before dispute resolves should do nothing exit gracefully.
            await liquidator.update();
            await liquidator.withdrawRewards();
            assert.equal(spy.callCount, 1); // no new info level events as too early.

            // Simulate a successful dispute by pushing a price to the oracle, at the time of the liquidation request, such that
            // the position was not undercollateralized. In other words, the liquidator was liquidating at the incorrect price.
            const disputePrice = convertPrice("1");
            const liquidationTime = (await financialContract.getLiquidations(sponsor1))[0].liquidationTime;
            await mockOracle.pushPrice(utf8ToHex(identifier), liquidationTime, disputePrice);

            // The liquidator can now settle the dispute by calling `withdrawRewards()` because the oracle has a price
            // for the liquidation time.
            const collateralPreWithdraw = await collateralToken.balanceOf(liquidatorBot);
            await liquidator.update();
            await liquidator.withdrawRewards();
            assert.equal(spy.callCount, 2); // 1 new info level event should be sent due to the withdrawal.

            // Liquidator should have their collateral increased by TRV - (disputer and sponsor rewards):
            // 100 - 2 * (10% of 100) = 80 units of collateral.
            const collateralPostWithdraw = await collateralToken.balanceOf(liquidatorBot);
            assert.equal(
              toBN(collateralPreWithdraw)
                .add(toBN(convertCollateral("80")))
                .toString(),
              collateralPostWithdraw.toString()
            );

            // Check that the log includes a human readable translation of the liquidation status, and the dispute price.
            assert.equal(
              spy.getCall(-1).lastArg.liquidationResult.liquidationStatus,
              PostWithdrawLiquidationRewardsStatusTranslations[LiquidationStatesEnum.DISPUTE_SUCCEEDED]
            );
            assert.equal(spy.getCall(-1).lastArg.liquidationResult.resolvedPrice, convertPrice("1"));

            // After the dispute is resolved, the liquidation should still exist but the liquidator should no longer be able to withdraw any rewards.
            await liquidator.update();
            await liquidator.withdrawRewards();
            assert.equal(spy.callCount, 2);
          }
        );

        versionedIt([{ contractType: "any", contractVersion: "any" }])(
          "Detect if the liquidator cannot liquidate due to capital constraints",
          async function() {
            // sponsor1 creates a position with 125 units of collateral, creating 100 synthetic tokens.
            await financialContract.create(
              { rawValue: convertCollateral("125") },
              { rawValue: convertSynthetic("100") },
              { from: sponsor1 }
            );

            // Next, the liquidator believes the price to be 1.3, which would make the position undercollateralized,
            // and liquidates the position.
            // Sponsor1: 100 * 1.3 * 1.2 > 125 [undercollateralized]
            priceFeedMock.setCurrentPrice(convertPrice("1.3"));

            // No transaction should be sent, so this should not throw.
            await liquidator.update();
            await liquidator.liquidatePositions();
            assert.equal(spy.callCount, 1); // 1 new error level event due to the failed liquidation.

            // No liquidations should have gone through.
            assert.equal((await financialContract.getLiquidations(sponsor1)).length, 0);

            // liquidatorBot creates a position to have synthetic tokens to pay off debt upon liquidation.
            await financialContract.create(
              { rawValue: convertCollateral("1000") },
              { rawValue: convertSynthetic("500") },
              { from: liquidatorBot }
            );
            // No need to force update the `financialContractClient` here since we are not interested in detecting the `liquidatorBot`'s new
            // position, but now when we try to liquidate the position the liquidation will go through because the bot will have
            // the requisite balance.

            // Can now liquidate the position.
            priceFeedMock.setCurrentPrice(convertPrice("1.3"));
            await liquidator.update();
            await liquidator.liquidatePositions();
            assert.equal(spy.callCount, 2); // 1 new info level event due to the successful liquidation.

            // The liquidation should have gone through.
            assert.equal((await financialContract.getLiquidations(sponsor1)).length, 1);
            assert.equal(spy.callCount, 2); // 1 new log level event due to the successful execution.
          }
        );

        describe("Overrides the default liquidator configuration settings", function() {
          versionedIt([{ contractType: "any", contractVersion: "any" }])(
            "Cannot set `crThreshold` >= 1",
            async function() {
              let errorThrown;
              try {
                liquidatorConfig = { ...liquidatorConfig, crThreshold: 1 };
                liquidator = new Liquidator({
                  logger: spyLogger,
                  financialContractClient: financialContractClient,
                  gasEstimator,
                  votingContract: mockOracle.contract,
                  syntheticToken: syntheticToken.contract,
                  priceFeed: priceFeedMock,
                  account: accounts[0],
                  financialContractProps,
                  liquidatorConfig
                });
                errorThrown = false;
              } catch (err) {
                errorThrown = true;
              }
              assert.isTrue(errorThrown);
            }
          );

          versionedIt([{ contractType: "any", contractVersion: "any" }])(
            "Cannot set `crThreshold` < 0",
            async function() {
              let errorThrown;
              try {
                liquidatorConfig = { ...liquidatorConfig, crThreshold: -0.02 };
                liquidator = new Liquidator({
                  account: accounts[0],
                  financialContractProps,
                  liquidatorConfig
                });
                errorThrown = false;
              } catch (err) {
                errorThrown = true;
              }
              assert.isTrue(errorThrown);
            }
          );

          versionedIt([{ contractType: "any", contractVersion: "any" }])("Sets `crThreshold` to 2%", async function() {
            liquidatorConfig = { ...liquidatorConfig, crThreshold: 0.02 };
            liquidator = new Liquidator({
              logger: spyLogger,
              financialContractClient: financialContractClient,
              gasEstimator,
              votingContract: mockOracle.contract,
              syntheticToken: syntheticToken.contract,
              priceFeed: priceFeedMock,
              account: accounts[0],
              financialContractProps,
              liquidatorConfig
            });

            // sponsor1 creates a position with 115 units of collateral, creating 100 synthetic tokens.
            await financialContract.create(
              { rawValue: convertCollateral("115") },
              { rawValue: convertSynthetic("100") },
              { from: sponsor1 }
            );

            // sponsor2 creates a position with 118 units of collateral, creating 100 synthetic tokens.
            await financialContract.create(
              { rawValue: convertCollateral("118") },
              { rawValue: convertSynthetic("100") },
              { from: sponsor2 }
            );

            // liquidatorBot creates a position to have synthetic tokens to pay off debt upon liquidation.
            await financialContract.create(
              { rawValue: convertCollateral("1000") },
              { rawValue: convertSynthetic("500") },
              { from: liquidatorBot }
            );

            // Next, assume that the price feed has moved such that both sponsors are technically undercollateralized.
            // However, the price threshold provides just enough buffer for sponsor2 to avoid liquidation.
            // Numerically: (tokens_outstanding * price * coltReq * (1-crThreshold) > debt)
            // must hold for correctly collateralized positions. If the price feed is 1 USD, then
            // there must be more than (100 * 1 * 1.2 * 0.98 = 117.6) collateral in the position.
            // Note that without the price threshold, the minimum collateral would be (100 * 1 * 1.2 = 120), which
            // would make both sponsors undercollateralized. Because of the price threshold setting, the bot should only
            // liquidate sponsor1.
            // Sponsor1: 100 * 1 * 1.2 * 0.98 > 115 [undercollateralized]
            // Sponsor1: 100 * 1 * 1.2 * 0.98 < 118 [sufficiently collateralized]
            // Sponsor2: 100 * 1 * 1.2 > 118 [would be undercollateralized w/o threshold]

            priceFeedMock.setCurrentPrice(convertPrice("1"));
            await liquidator.update();
            await liquidator.liquidatePositions();
            assert.equal(spy.callCount, 1); // 1 info level events should be sent at the conclusion of the 1 liquidation.

            // Sponsor1 should be in a liquidation state with the bot as the liquidator.
            let liquidationObject = (await financialContract.getLiquidations(sponsor1))[0];
            assert.equal(liquidationObject.sponsor, sponsor1);
            assert.equal(liquidationObject.liquidator, liquidatorBot);
            assert.equal(liquidationObject.state, LiquidationStatesEnum.PRE_DISPUTE);
            assert.equal(liquidationObject.liquidatedCollateral, convertCollateral("115"));

            // Sponsor1 should have zero collateral left in their position from the liquidation.
            assert.equal((await financialContract.getCollateral(sponsor1)).rawValue, 0);

            // Sponsor2 should have all their collateral left and no liquidations.
            assert.deepStrictEqual(await financialContract.getLiquidations(sponsor2), []);
            assert.equal((await financialContract.getCollateral(sponsor2)).rawValue, convertCollateral("118"));
          });
          versionedIt([{ contractType: "any", contractVersion: "any" }])(
            "Cannot set invalid alerting overrides",
            async function() {
              let errorThrown;
              try {
                // Create an invalid log level override. This should be rejected.
                liquidatorConfig = {
                  ...liquidatorConfig,
                  logOverrides: { positionLiquidated: "not a valid log level" }
                };
                liquidator = new Liquidator({
                  logger: spyLogger,
                  financialContractClient: financialContractClient,
                  gasEstimator,
                  votingContract: mockOracle.contract,
                  syntheticToken: syntheticToken.contract,
                  priceFeed: priceFeedMock,
                  account: accounts[0],
                  financialContractProps,
                  liquidatorConfig
                });
                errorThrown = false;
              } catch (err) {
                errorThrown = true;
              }
              assert.isTrue(errorThrown);
            }
          );
          versionedIt([{ contractType: "any", contractVersion: "any" }])(
            "amount-to-liquidate > min-sponsor-tokens, but bot balance is too low to send liquidation",
            async function() {
              // We'll attempt to liquidate 10 tokens, but we will only have enough balance to complete the first liquidation.
              const amountToLiquidate = toWei("10");

              await financialContract.create(
                { rawValue: convertCollateral("100") },
                { rawValue: convertSynthetic("12") },
                { from: sponsor1 }
              );
              await financialContract.create(
                { rawValue: convertCollateral("100") },
                { rawValue: convertSynthetic("8") },
                { from: sponsor2 }
              );

              // liquidatorBot creates a position with enough tokens to liquidate all positions.
              await financialContract.create(
                { rawValue: convertCollateral("10000") },
                { rawValue: convertSynthetic("10") },
                { from: liquidatorBot }
              );

              // These positions are both undercollateralized at price of 25: 8 * 25 * 1.2 > 100.
              priceFeedMock.setCurrentPrice(convertPrice("25"));

              await liquidator.update();
              await liquidator.liquidatePositions(amountToLiquidate);

              // 2 partial liquidations. This behavior has changed slightly from previous test
              // as the liquidation amount calculator is slightly improved. Previous calculation
              // did not take into account current bot balance correctly and overestimated liquidation
              // amount causing an error.
              assert.equal(spy.callCount, 4);
              assert.equal(spyLogLevel(spy, 3), "info");
              assert.isTrue(spyLogIncludes(spy, 3, "liquidated"));
              assert.equal(spyLogLevel(spy, 2), "error");
              assert.isTrue(spyLogIncludes(spy, 2, "partial liquidation"));
              assert.equal(spyLogLevel(spy, 1), "info");
              assert.isTrue(spyLogIncludes(spy, 1, "liquidated"));
              assert.equal(spyLogLevel(spy, 0), "error");
              assert.isTrue(spyLogIncludes(spy, 0, "partial liquidation"));

              // Sponsor1 should be in a liquidation state with the bot as the liquidator. (7/12) = 58.33% of the 100 starting collateral and 7 tokens should be liquidated.
              let liquidationObject = (await financialContract.getLiquidations(sponsor1))[0];
              assert.equal(liquidationObject.sponsor, sponsor1);
              assert.equal(liquidationObject.liquidator, liquidatorBot);
              assert.equal(liquidationObject.state, LiquidationStatesEnum.PRE_DISPUTE);
              if (testConfig.collateralDecimals == 18) {
                assert.equal(liquidationObject.liquidatedCollateral.rawValue, convertCollateral("58.3333333333333333"));
              } else if (testConfig.collateralDecimals == 8) {
                assert.equal(liquidationObject.liquidatedCollateral.rawValue, convertCollateral("58.33333333"));
              }
              assert.equal(liquidationObject.tokensOutstanding.rawValue, convertSynthetic("7"));

              // Sponsor2 should not be in a liquidation state because the bot would have attempted to liquidate its full position of 8 tokens, but it only had remaining.

              // Sponsor1 should have some collateral and tokens left in their position from the liquidation.
              if (testConfig.collateralDecimals == 18) {
                assert.equal(
                  (await financialContract.getCollateral(sponsor1)).rawValue,
                  convertCollateral("41.6666666666666667")
                );
              } else if (testConfig.collateralDecimals == 8) {
                assert.equal(
                  (await financialContract.getCollateral(sponsor1)).rawValue,
                  convertCollateral("41.66666667")
                );
              }
              let positionObject = await financialContract.positions(sponsor1);
              assert.equal(positionObject.tokensOutstanding.rawValue, convertSynthetic("5"));

              // Sponsor2 should not have its full position left, it was partially liquidated
              // Bot has 3 tokens left after first liquidation, and this brings position
              // to just at the min sponsor size of 5.
              // (8-3)/8 = 5/8, 5/8 * 100 = 62.5
              assert.equal((await financialContract.getCollateral(sponsor2)).rawValue, convertCollateral("62.5"));
              positionObject = await financialContract.positions(sponsor2);
              assert.equal(positionObject.tokensOutstanding.rawValue, convertSynthetic("5"));
            }
          );
          describe("Partial liquidations", function() {
            versionedIt([{ contractType: "any", contractVersion: "any" }])(
              "amount-to-liquidate > min-sponsor-tokens",
              async function() {
                // We'll attempt to liquidate 6 tokens. The minimum sponsor position is 5. There are 3 different scenarios
                // we should test for, each of which we'll attempt to liquidate in one call of `liquidatePositions`.
                const amountToLiquidate = convertSynthetic("6");

                // 1. (tokens-outstanding - amount-to-liquidate) > min-sponsor-tokens, and amount-to-liquidate < tokens-outstanding
                //     - The bot will be able to liquidate its desired amount, leaving the position above the minimum token threshold.
                //     - Example: (12 - 6) > 5, new position will have 6 tokens remaining.
                await financialContract.create(
                  { rawValue: convertCollateral("100") },
                  { rawValue: convertSynthetic("12") },
                  { from: sponsor1 }
                );
                // 2. (tokens-outstanding - amount-to-liquidate) <= min-sponsor-tokens, and amount-to-liquidate < tokens-outstanding
                //     - The bot will NOT be able to liquidate its desired amount. It will liquidate a reduced amount and
                //       reduce the position exactly to the minimum.
                //     - Example: (8 - 6) <= 5, so instead the bot will liquidate (8 - 5) = 3 tokens to leave the position with (8 - 3) = 5 tokens remaining.
                await financialContract.create(
                  { rawValue: convertCollateral("100") },
                  { rawValue: convertSynthetic("8") },
                  { from: sponsor2 }
                );
                // 3. amount-to-liquidate > tokens-outstanding
                //     - The bot will liquidate the full position.
                //     - Example: 6 > 5, so the bot will liquidate 5 tokens.
                await financialContract.create(
                  { rawValue: convertCollateral("100") },
                  { rawValue: convertSynthetic("5") },
                  { from: sponsor3 }
                );

                // liquidatorBot creates a position with enough tokens to liquidate all positions.
                await financialContract.create(
                  { rawValue: convertCollateral("10000") },
                  { rawValue: convertSynthetic("50") },
                  { from: liquidatorBot }
                );

                // Next, assume the price feed given to the liquidator has moved such that the sponsors
                // are all now undercollateralized. The liquidator bot should correctly identify this and liquidate the positions.
                // A price of 25 USD per token will make all positions undercollateralized.
                // Numerically debt * price * coltReq > debt for collateralized position.
                // Sponsor1: 12 * 25 * 1.2 > 100
                // Sponsor2: 8 * 25 * 1.2 > 100
                // Sponsor3: 5 * 25 * 1.2 > 100
                priceFeedMock.setCurrentPrice(convertPrice("25"));

                await liquidator.update();
                await liquidator.liquidatePositions(amountToLiquidate);

                // Check logs are emitted correctly. Partial liquidations should emit an "error"-level alert before a normal liquidation "info"-level alert.
                assert.equal(spy.callCount, 5); // 3 info + 2 error level events should be sent at the conclusion of the 3 liquidations including 2 partials.
                assert.equal(spyLogLevel(spy, 4), "info");
                assert.isTrue(spyLogIncludes(spy, 4, "liquidated"));
                assert.equal(spyLogLevel(spy, 3), "info");
                assert.isTrue(spyLogIncludes(spy, 3, "liquidated"));
                assert.equal(spyLogLevel(spy, 2), "error");
                assert.isTrue(spyLogIncludes(spy, 2, "partial liquidation"));
                assert.equal(spyLogLevel(spy, 1), "info");
                assert.isTrue(spyLogIncludes(spy, 1, "liquidated"));
                assert.equal(spyLogLevel(spy, 0), "error");
                assert.isTrue(spyLogIncludes(spy, 0, "partial liquidation"));

                // Sponsor1 should be in a liquidation state with the bot as the liquidator. (6/12) = 50% of the 100 starting collateral and 6 tokens should be liquidated.
                let liquidationObject = (await financialContract.getLiquidations(sponsor1))[0];
                assert.equal(liquidationObject.sponsor, sponsor1);
                assert.equal(liquidationObject.liquidator, liquidatorBot);
                assert.equal(liquidationObject.state, LiquidationStatesEnum.PRE_DISPUTE);
                assert.equal(liquidationObject.liquidatedCollateral, convertCollateral("50"));
                assert.equal(liquidationObject.tokensOutstanding, convertSynthetic("6"));

                // Sponsor2 should be in a liquidation state with the bot as the liquidator. (3/8) = 37.5% of the 100 starting collateral and 3 tokens should be liquidated.
                liquidationObject = (await financialContract.getLiquidations(sponsor2))[0];
                assert.equal(liquidationObject.sponsor, sponsor2);
                assert.equal(liquidationObject.liquidator, liquidatorBot);
                assert.equal(liquidationObject.state, LiquidationStatesEnum.PRE_DISPUTE);
                assert.equal(liquidationObject.liquidatedCollateral, convertCollateral("37.5"));
                assert.equal(liquidationObject.tokensOutstanding, convertSynthetic("3"));

                // Sponsor3 should be in a liquidation state with the bot as the liquidator. (5/5) = 100% of the 100 starting collateral and 5 tokens should be liquidated.
                liquidationObject = (await financialContract.getLiquidations(sponsor3))[0];
                assert.equal(liquidationObject.sponsor, sponsor3);
                assert.equal(liquidationObject.liquidator, liquidatorBot);
                assert.equal(liquidationObject.state, LiquidationStatesEnum.PRE_DISPUTE);
                assert.equal(liquidationObject.liquidatedCollateral, convertCollateral("100"));
                assert.equal(liquidationObject.tokensOutstanding, convertSynthetic("5"));

                // Sponsor1 should have some collateral and tokens left in their position from the liquidation.
                assert.equal((await financialContract.getCollateral(sponsor1)).rawValue, convertCollateral("50"));
                let positionObject = await financialContract.positions(sponsor1);
                assert.equal(positionObject.tokensOutstanding.rawValue, convertSynthetic("6"));

                // Sponsor2 should have some collateral and tokens left in their position from the liquidation.
                assert.equal((await financialContract.getCollateral(sponsor2)).rawValue, convertCollateral("62.5"));
                positionObject = await financialContract.positions(sponsor2);
                assert.equal(positionObject.tokensOutstanding.rawValue, convertSynthetic("5"));

                // Sponsor3 should not have a position remaining.
                assert.equal((await financialContract.getCollateral(sponsor3)).rawValue, 0);
              }
            );

            versionedIt([{ contractType: "any", contractVersion: "any" }])(
              "amount-to-liquidate < min-sponsor-tokens",
              async function() {
                // We'll attempt to liquidate 4 tokens. The minimum sponsor position is 5. There are 3 different scenarios
                // we should test for, each of which we'll attempt to liquidate in one call of `liquidatePositions`.
                const amountToLiquidate = convertSynthetic("4");

                // 1. (tokens-outstanding - amount-to-liquidate) > min-sponsor-tokens, and amount-to-liquidate < tokens-outstanding.
                //     - The bot will be able to liquidate its desired amount, leaving the position above the minimum token threshold.
                //     - Example: (12 - 4) > 5, new position will have 8 tokens remaining.
                await financialContract.create(
                  { rawValue: convertCollateral("100") },
                  { rawValue: convertSynthetic("12") },
                  { from: sponsor1 }
                );
                // 2. (tokens-outstanding - amount-to-liquidate) < min-sponsor-tokens, and amount-to-liquidate < tokens-outstanding.
                //     - The bot will NOT be able to liquidate its desired amount. It will liquidate a reduced amount and
                //       reduce the position exactly to the minimum.
                //     - Example: (8 - 4) <= 5, so instead the bot will liquidate (8 - 5) = 3 tokens to leave the position with (8 - 3) = 5 tokens remaining.
                await financialContract.create(
                  { rawValue: convertCollateral("100") },
                  { rawValue: convertSynthetic("8") },
                  { from: sponsor2 }
                );
                // 3. amount-to-liquidate < tokens-outstanding, and amount-to-liquidate < min-sponsor-tokens.
                //     - The bot does not have enough balance to send a full liquidation, and partials are not allowed since 5 >= 5.
                await financialContract.create(
                  { rawValue: convertCollateral("100") },
                  { rawValue: convertSynthetic("5") },
                  { from: sponsor3 }
                );

                // liquidatorBot creates a position with enough tokens to liquidate all positions.
                await financialContract.create(
                  { rawValue: convertCollateral("10000") },
                  { rawValue: convertSynthetic("50") },
                  { from: liquidatorBot }
                );

                // Next, assume the price feed given to the liquidator has moved such that the sponsors
                // are all now undercollateralized. The liquidator bot should correctly identify this and liquidate the positions.
                // A price of 25 USD per token will make all positions undercollateralized.
                // Numerically debt * price * coltReq > debt for collateralized position.
                // Sponsor1: 12 * 25 * 1.2 > 100
                // Sponsor2: 8 * 25 * 1.2 > 100
                // Sponsor3: 5 * 25 * 1.2 > 100
                priceFeedMock.setCurrentPrice(convertPrice("25"));

                await liquidator.update();
                await liquidator.liquidatePositions(amountToLiquidate);
                assert.equal(spy.callCount, 5); // 2 info + 3 error level events should be sent at the conclusion of the 2 successful, 2 partial, and 1 failed liquidations.

                // Check logs are emitted correctly. Partial liquidations should emit an "error"-level alert before a normal liquidation "info"-level alert.
                assert.equal(spy.callCount, 5); // 2 info + 3 error level events should be sent at the conclusion of the 2 liquidations, including 2 partials, and 1 failed attempt to liquidate 0 tokens.
                assert.equal(spyLogLevel(spy, 4), "error");
                assert.isTrue(spyLogIncludes(spy, 4, "minimum"));
                assert.equal(spyLogLevel(spy, 3), "info");
                assert.isTrue(spyLogIncludes(spy, 3, "liquidated"));
                assert.equal(spyLogLevel(spy, 2), "error");
                assert.isTrue(spyLogIncludes(spy, 2, "partial liquidation"));
                assert.equal(spyLogLevel(spy, 1), "info");
                assert.isTrue(spyLogIncludes(spy, 1, "liquidated"));
                assert.equal(spyLogLevel(spy, 0), "error");
                assert.isTrue(spyLogIncludes(spy, 0, "partial liquidation"));

                // Sponsor1 should be in a liquidation state with the bot as the liquidator. (4/12) = 33.33% of the 100 starting collateral and 6 tokens should be liquidated.
                let liquidationObject = (await financialContract.getLiquidations(sponsor1))[0];
                assert.equal(liquidationObject.sponsor, sponsor1);
                assert.equal(liquidationObject.liquidator, liquidatorBot);
                assert.equal(liquidationObject.state, LiquidationStatesEnum.PRE_DISPUTE);
                // Dont know how to generalize this check for multi decimal paradigms
                if (testConfig.collateralDecimals == 18) {
                  assert.equal(
                    liquidationObject.liquidatedCollateral.rawValue,
                    convertCollateral("33.3333333333333333")
                  );
                } else if (testConfig.collateralDecimals == 8) {
                  assert.equal(liquidationObject.liquidatedCollateral.rawValue, convertCollateral("33.33333333"));
                }
                assert.equal(liquidationObject.tokensOutstanding.rawValue, convertSynthetic("4"));

                // Sponsor2 should be in a liquidation state with the bot as the liquidator. (3/8) = 37.5% of the 100 starting collateral and 3 tokens should be liquidated.
                liquidationObject = (await financialContract.getLiquidations(sponsor2))[0];
                assert.equal(liquidationObject.sponsor, sponsor2);
                assert.equal(liquidationObject.liquidator, liquidatorBot);
                assert.equal(liquidationObject.state, LiquidationStatesEnum.PRE_DISPUTE);
                assert.equal(liquidationObject.liquidatedCollateral.rawValue, convertCollateral("37.5"));
                assert.equal(liquidationObject.tokensOutstanding.rawValue, convertSynthetic("3"));

                // Sponsor3 should not have been liquidated.

                // Sponsor1 should have some collateral and tokens left in their position from the liquidation.
                // Dont know how to generalize this check for multi decimal paradigms
                if (testConfig.collateralDecimals == 18) {
                  assert.equal(
                    (await financialContract.getCollateral(sponsor1)).rawValue,
                    convertCollateral("66.6666666666666667")
                  );
                } else if (testConfig.collateralDecimals == 8) {
                  assert.equal(
                    (await financialContract.getCollateral(sponsor1)).rawValue,
                    convertCollateral("66.66666667")
                  );
                }
                let positionObject = await financialContract.positions(sponsor1);
                assert.equal(positionObject.tokensOutstanding.rawValue, convertSynthetic("8"));

                // Sponsor2 should have some collateral and tokens left in their position from the liquidation.
                assert.equal((await financialContract.getCollateral(sponsor2)).rawValue, convertCollateral("62.5"));
                positionObject = await financialContract.positions(sponsor2);
                assert.equal(positionObject.tokensOutstanding.rawValue, convertSynthetic("5"));

                // Sponsor3 should have its full position remaining.
                assert.equal((await financialContract.getCollateral(sponsor3)).rawValue, convertCollateral("100"));
                positionObject = await financialContract.positions(sponsor3);
                assert.equal(positionObject.tokensOutstanding.rawValue, convertSynthetic("5"));
              }
            );

            versionedIt([{ contractType: "any", contractVersion: "any" }])(
              "Overriding threshold correctly effects generated logs",
              async function() {
                // Liquidation events normally are `info` level. This override should change the value to `warn` which can be
                // validated after the log is generated.
                liquidatorConfig = { ...liquidatorConfig, logOverrides: { positionLiquidated: "warn" } };
                liquidator = new Liquidator({
                  logger: spyLogger,
                  financialContractClient: financialContractClient,
                  gasEstimator,
                  votingContract: mockOracle.contract,
                  syntheticToken: syntheticToken.contract,
                  priceFeed: priceFeedMock,
                  account: accounts[0],
                  financialContractProps,
                  liquidatorConfig
                });

                // sponsor1 creates a position with 115 units of collateral, creating 100 synthetic tokens.
                await financialContract.create(
                  { rawValue: convertCollateral("115") },
                  { rawValue: convertSynthetic("100") },
                  { from: sponsor1 }
                );

                // sponsor2 creates a position with 125 units of collateral, creating 100 synthetic tokens.
                await financialContract.create(
                  { rawValue: convertCollateral("125") },
                  { rawValue: convertSynthetic("100") },
                  { from: sponsor2 }
                );

                // liquidatorBot creates a position to have synthetic tokens to pay off debt upon liquidation.
                await financialContract.create(
                  { rawValue: convertCollateral("1000") },
                  { rawValue: convertSynthetic("500") },
                  { from: liquidatorBot }
                );

                priceFeedMock.setCurrentPrice(convertPrice("1"));
                assert.equal(spy.callCount, 0); // No log events before liquidation query
                await liquidator.update();
                await liquidator.liquidatePositions();
                assert.equal(spy.callCount, 1); // 1 log events after liquidation query.
                assert.equal(lastSpyLogLevel(spy), "warn"); // most recent log level should be "warn"
              }
            );

            versionedIt([{ contractType: "any", contractVersion: "any" }])(
              "Can correctly override price feed input",
              async function() {
                // sponsor1 creates a position with 115 units of collateral, creating 100 synthetic tokens.
                await financialContract.create(
                  { rawValue: convertCollateral("115") },
                  { rawValue: convertSynthetic("100") },
                  { from: sponsor1 }
                );

                // sponsor2 creates a position with 125 units of collateral, creating 100 synthetic tokens.
                await financialContract.create(
                  { rawValue: convertCollateral("125") },
                  { rawValue: convertSynthetic("100") },
                  { from: sponsor2 }
                );

                // liquidatorBot creates a position to have synthetic tokens to pay off debt upon liquidation.
                await financialContract.create(
                  { rawValue: convertCollateral("1000") },
                  { rawValue: convertSynthetic("500") },
                  { from: liquidatorBot }
                );

                // specify an override price of 0.5e18.
                liquidatorOverridePrice = convertPrice("0.5");
                // At a price point of 1 sponsor 1 is undercollateralized and sponsor 2 is overcollateralized. However, there
                // is an override price present at 0.5. At this price point neither position is undercollateralized and so
                // there should be no liquidation events generated from the liquidation call.
                priceFeedMock.setCurrentPrice(convertPrice("1"));
                assert.equal(spy.callCount, 0); // No log events before liquidation query

                // Next, call the `liquidatePositions` function with the override price. The `null` param is for
                // `maxTokensToLiquidateWei` which null will attempt to liquidate the full position, if undercollateralized.
                await liquidator.update();
                await liquidator.liquidatePositions(null, liquidatorOverridePrice);
                assert.equal(spy.callCount, 0); // still no liquidation events generated as price override is set to 0.5.

                let liquidationObject = await financialContract.getLiquidations(sponsor1);
                // There should be no liquidation's created.
                assert.equal(liquidationObject.length, 0);

                // Specifying a new override price that places one of the positions undercollateralized should initiate a liquidation.
                // This should again be independent of the price feed.
                priceFeedMock.setCurrentPrice(convertPrice("0.5")); // set the price feed to something that should not create a liquidation.

                liquidatorOverridePrice = convertPrice("1.0"); // specify an override price of 1.0e18. This should place sponsor 1 underwater.
                await liquidator.update();
                await liquidator.liquidatePositions(null, liquidatorOverridePrice);
                assert.equal(spy.callCount, 1); // This should initiate the liquidation event and so there should be 1 log.

                liquidationObject = await financialContract.getLiquidations(sponsor1);
                // There should be one liquidation created.
                assert.equal(liquidationObject.length, 1);
              }
            );
          });
        });
        describe("enabling withdraw defense feature", () => {
          versionedIt([{ contractType: "any", contractVersion: "any" }])("should initialize when enabled", async () => {
            liquidatorConfig = { ...liquidatorConfig, defenseActivationPercent: 50 };
            const liquidator = new Liquidator({
              logger: spyLogger,
              financialContractClient: financialContractClient,
              gasEstimator,
              votingContract: mockOracle.contract,
              syntheticToken: syntheticToken.contract,
              priceFeed: priceFeedMock,
              account: accounts[0],
              financialContractProps,
              liquidatorConfig
            });
            assert.ok(liquidator);
          });
          versionedIt([{ contractType: "any", contractVersion: "any" }])(
<<<<<<< HEAD
            "If withdrawal request that's passed liveness, submit full liquidations where possible, or trigger extensions with minimum liquidations",
            async () => {
              liquidatorConfig = {
                ...liquidatorConfig,
=======
            "full liquidation: should enable and not affect existing logic if not triggered",
            async () => {
              // In this test, the liquidator sets its `whaleDefenseFundWei` to a trivially small value.
              // Recall that the amount of capital available to the liquidator is: `tokenBalance - whaleDefenseFundWei`,
              // so by setting `whaleDefenseFundWei = 1 wei`, we make the liquidator's entire `tokenBalance` available
              // to it. So in this test, the WDF is not triggered because the liquidator has enough available capital
              // to liquidate a full position.
              liquidatorConfig = { ...liquidatorConfig, whaleDefenseFundWei: 1, defenseActivationPercent: 50 };
              const liquidator = new Liquidator({
                logger: spyLogger,
                financialContractClient: financialContractClient,
                gasEstimator,
                votingContract: mockOracle.contract,
                syntheticToken: syntheticToken.contract,
                priceFeed: priceFeedMock,
                account: accounts[0],
                financialContractProps,
                liquidatorConfig
              });
              // sponsor1 creates a position with 125 units of collateral, creating 100 synthetic tokens.
              await financialContract.create(
                { rawValue: convertCollateral("125") },
                { rawValue: convertSynthetic("100") },
                { from: sponsor1 }
              );

              // sponsor2 creates a position with 150 units of collateral, creating 100 synthetic tokens.
              await financialContract.create(
                { rawValue: convertCollateral("150") },
                { rawValue: convertSynthetic("100") },
                { from: sponsor2 }
              );

              // liquidatorBot creates a position to have synthetic tokens to pay off debt upon liquidation.
              await financialContract.create(
                { rawValue: convertCollateral("1000") },
                { rawValue: convertSynthetic("500") },
                { from: liquidatorBot }
              );

              // Start with a mocked price of 1 usd per token.
              // This puts both sponsors over collateralized so no liquidations should occur.
              priceFeedMock.setCurrentPrice(convertPrice("1"));
              await liquidator.update();
              await liquidator.liquidatePositions();
              assert.equal(spy.callCount, 0); // No info level logs should be sent.

              // There should be no liquidations created from any sponsor account
              assert.deepStrictEqual(await financialContract.getLiquidations(sponsor1), []);
              assert.deepStrictEqual(await financialContract.getLiquidations(sponsor2), []);

              // Both token sponsors should still have their positions with full collateral.
              assert.equal((await financialContract.getCollateral(sponsor1)).rawValue, convertCollateral("125"));
              assert.equal((await financialContract.getCollateral(sponsor2)).rawValue, convertCollateral("150"));

              // If sponsor1 requests a withdrawal of any amount of collateral above 5 units at the given price of 1 usd per token
              // their remaining position becomes undercollateralized. Say they request to withdraw 10 units of collateral.
              // This places their position with a CR of: 115 / (100 * 1) * 100 = 115%. This is below the CR threshold.
              await financialContract.requestWithdrawal({ rawValue: convertCollateral("10") }, { from: sponsor1 });

              // Advance time to the defenseActivationPercent to see if the WDF would trigger.
              let sponsor1Positions = await financialContract.positions(sponsor1);
              const withdrawLiveness = financialContractProps.withdrawLiveness.toNumber();
              let nextTime = Math.ceil(
                Number(sponsor1Positions.withdrawalRequestPassTimestamp) - withdrawLiveness * 0.5
              );
              await financialContract.setCurrentTime(nextTime);

              priceFeedMock.setCurrentPrice(convertPrice("1"));
              await liquidator.update();
              await liquidator.liquidatePositions();
              assert.equal(spy.callCount, 1); // There should be one log from the liquidation event of the withdrawal.

              // There should be exactly one liquidation in sponsor1's account. The liquidated collateral should be the original
              // amount of collateral minus the collateral withdrawn. 125 - 10 = 115
              let liquidationObject = (await financialContract.getLiquidations(sponsor1))[0];
              assert.equal(liquidationObject.sponsor, sponsor1);
              assert.equal(liquidationObject.liquidator, liquidatorBot);
              assert.equal(liquidationObject.state, LiquidationStatesEnum.PRE_DISPUTE);
              assert.equal(liquidationObject.liquidatedCollateral, convertCollateral("115"));
              assert.equal(liquidationObject.lockedCollateral, convertCollateral("125"));

              // Advance the timer to the liquidation expiry.
              const liquidationTime = liquidationObject.liquidationTime;
              const liquidationLiveness = 1000;
              await financialContract.setCurrentTime(Number(liquidationTime) + liquidationLiveness);

              // Now that the liquidation has expired, the liquidator can withdraw rewards.
              const collateralPreWithdraw = await collateralToken.balanceOf(liquidatorBot);
              await liquidator.update();
              await liquidator.withdrawRewards();
              assert.equal(spy.callCount, 2); // 1 new info level events should be sent at the conclusion of the withdrawal. total 2.

              // Liquidator should have their collateral increased by Sponsor1's collateral.
              const collateralPostWithdraw = await collateralToken.balanceOf(liquidatorBot);
              assert.equal(
                toBN(collateralPreWithdraw)
                  .add(toBN(convertCollateral("125")))
                  .toString(),
                collateralPostWithdraw.toString()
              );

              // Liquidation data should have been deleted.
              assert.deepStrictEqual(
                (await financialContract.getLiquidations(sponsor1))[0].state,
                LiquidationStatesEnum.UNINITIALIZED
              );

              // The other two positions should not have any liquidations associated with them.
              assert.deepStrictEqual(await financialContract.getLiquidations(sponsor2), []);
            }
          );
          versionedIt([{ contractType: "any", contractVersion: "any" }])(
            "should trigger and only submit the financialContract minimum position",
            async () => {
              liquidatorConfig = {
                ...liquidatorConfig,
                // entire fund dedicated to strategy
                whaleDefenseFundWei: convertSynthetic("90"),
                // will extend even if withdraw progress is 0% (typically this would be set to 50% +)
                defenseActivationPercent: 0
              };
              const liquidator = new Liquidator({
                logger: spyLogger,
                financialContractClient: financialContractClient,
                gasEstimator,
                votingContract: mockOracle.contract,
                syntheticToken: syntheticToken.contract,
                priceFeed: priceFeedMock,
                account: accounts[0],
                financialContractProps,
                liquidatorConfig
              });
              // sponsor1 creates a position with 120 units of collateral, creating 100 synthetic tokens.
              await financialContract.create(
                { rawValue: convertCollateral("120") },
                { rawValue: convertSynthetic("100") },
                { from: sponsor1 }
              );

              // liquidatorBot creates a position to have synthetic tokens to pay off debt upon liquidation.
              // does not have enough to liquidate entire position
              await financialContract.create(
                { rawValue: convertCollateral("1000") },
                { rawValue: convertSynthetic("90") },
                { from: liquidatorBot }
              );

              // Start with a mocked price of 1 usd per token.
              // This puts both sponsors over collateralized so no liquidations should occur.
              priceFeedMock.setCurrentPrice(convertPrice("1"));
              // sponsor withdraws below collat ratio
              await financialContract.requestWithdrawal({ rawValue: convertCollateral("10") }, { from: sponsor1 });
              await liquidator.update();
              await liquidator.liquidatePositions();

              // There should be exactly one liquidation in sponsor1's account. The liquidated collateral should be the original
              // amount of collateral minus the collateral withdrawn. 120 - 10 = 110
              let liquidationObject = (await financialContract.getLiquidations(sponsor1))[0];
              assert.equal(liquidationObject.sponsor, sponsor1);
              assert.equal(liquidationObject.liquidator, liquidatorBot);
              assert.equal(liquidationObject.state, LiquidationStatesEnum.PRE_DISPUTE);
              // minimum liquidation size / outstanding tokens * (outstanding collateral - withdraw amount)
              // 5 / 100 * ( 120 -10) = 5.5
              assert.equal(liquidationObject.liquidatedCollateral, convertCollateral("5.5"));
              // minimum liquidation size / outstanding tokens * outstading collateral
              // 5 / 100 * 120 = 6
              assert.equal(liquidationObject.lockedCollateral, convertCollateral("6"));
            }
          );
          versionedIt([{ contractType: "any", contractVersion: "any" }])(
            "trigger multiple extensions and finally full liquidation",
            async () => {
              liquidatorConfig = {
                ...liquidatorConfig,
                // entire fund dedicated to strategy, allows 3 extensions
                whaleDefenseFundWei: toBN(financialContractProps.minSponsorSize)
                  .mul(toBN(10))
                  .toString(),
>>>>>>> 253faf0a
                // will extend even if withdraw progress is 80% complete
                defenseActivationPercent: 80
              };
              const withdrawLiveness = financialContractProps.withdrawLiveness.toNumber();
              const liquidator = new Liquidator({
                logger: spyLogger,
                financialContractClient: financialContractClient,
                gasEstimator,
                votingContract: mockOracle.contract,
                syntheticToken: syntheticToken.contract,
                priceFeed: priceFeedMock,
                account: accounts[0],
                financialContractProps,
                liquidatorConfig
              });
              await financialContract.create(
                { rawValue: convertCollateral("120") },
                { rawValue: convertSynthetic("100") },
                { from: sponsor1 }
              );
              await financialContract.create(
                { rawValue: convertCollateral("120") },
                { rawValue: convertSynthetic("100") },
                { from: sponsor2 }
              );
<<<<<<< HEAD
              // we will have enough to fully liquidate sponsor1, then we have to extend the other
=======
              // we have enough to fully liquidate one, then we have to extend the other
              // wdf is 50, leaving 50 after first liquidation (200-100-50)
>>>>>>> 253faf0a
              await financialContract.create(
                { rawValue: convertCollateral("1000") },
                { rawValue: convertSynthetic("150") },
                { from: liquidatorBot }
              );

              // Start with a mocked price of 1 usd per token.
              // This puts both sponsors over collateralized so no liquidations should occur.
              priceFeedMock.setCurrentPrice(convertPrice("1"));

              // both sponsors under collateralized
              await financialContract.requestWithdrawal({ rawValue: convertCollateral("10") }, { from: sponsor1 });
              await financialContract.requestWithdrawal({ rawValue: convertCollateral("10") }, { from: sponsor2 });
<<<<<<< HEAD
              // advance time passed activation %
              let sponsor2Positions = await financialContract.positions(sponsor2);
              let nextTime = Math.ceil(
                Number(sponsor2Positions.withdrawalRequestPassTimestamp) - withdrawLiveness * 0.2
              );
              await financialContract.setCurrentTime(nextTime);
=======
>>>>>>> 253faf0a

              // Liquidator only has enough balance to liquidate 1 position fully, will
              // minimally liquidate the other
              await liquidator.update();
              await liquidator.liquidatePositions();

              let [sponsor1Liquidation, sponsor2Liquidation] = [
                (await financialContract.getLiquidations(sponsor1))[0],
                (await financialContract.getLiquidations(sponsor2))[0]
              ];
<<<<<<< HEAD
              assert.equal(sponsor1Liquidation.tokensOutstanding, convertSynthetic("100"));
              assert.equal(sponsor2Liquidation.tokensOutstanding, convertSynthetic("5"));
              // show position has been extended
              sponsor2Positions = await financialContract.positions(sponsor2);
              assert.equal(
                sponsor2Positions.withdrawalRequestPassTimestamp.toNumber(),
                Number(sponsor2Liquidation.liquidationTime) + Number(withdrawLiveness)
              );
              // Updating again, the liquidator should not send another liquidation
              // because the liveness has been reset.
=======
              let sponsor2Positions = await financialContract.positions(sponsor2);

              assert.equal(sponsor1Liquidation.liquidatedCollateral, convertCollateral("110"));
              // 120 - 10 / 2 (half tokens liquidated)
              assert.equal(sponsor2Liquidation.liquidatedCollateral, convertCollateral("55"));

              // advance time to 50% of withdraw. This should not trigger extension until 80%
              let nextTime = Math.ceil(
                Number(sponsor2Positions.withdrawalRequestPassTimestamp) - withdrawLiveness * 0.5
              );

              await financialContract.setCurrentTime(nextTime);
              // running again, should have no change
>>>>>>> 253faf0a
              await liquidator.update();
              await liquidator.liquidatePositions();

              let sponsor2Liquidations = await financialContract.getLiquidations(sponsor2);
              sponsor2Positions = await financialContract.positions(sponsor2);
              // no new liquidations
              assert.equal(sponsor2Liquidations.length, 1);

<<<<<<< HEAD
              // advance time to 50% of withdraw. This should not trigger extension until 80%
              nextTime = Math.ceil(Number(sponsor2Positions.withdrawalRequestPassTimestamp) - withdrawLiveness * 0.5);
              await financialContract.setCurrentTime(nextTime);
              // running again, should have no change
=======
              nextTime = Math.ceil(Number(sponsor2Positions.withdrawalRequestPassTimestamp) - withdrawLiveness * 0.2);

              await financialContract.setCurrentTime(nextTime);
              // running again, should have another liquidation
>>>>>>> 253faf0a
              await liquidator.update();
              await liquidator.liquidatePositions();
              sponsor2Liquidations = await financialContract.getLiquidations(sponsor2);
              sponsor2Positions = await financialContract.positions(sponsor2);
              assert.equal(sponsor2Liquidations.length, 1);

<<<<<<< HEAD
              // Now advance past activation threshold, should see another liquidation
              nextTime = Math.ceil(Number(sponsor2Positions.withdrawalRequestPassTimestamp) - withdrawLiveness * 0.2);
              await financialContract.setCurrentTime(nextTime);
=======
              sponsor2Liquidations = await financialContract.getLiquidations(sponsor2);
              sponsor2Positions = await financialContract.positions(sponsor2);
              assert.equal(sponsor2Liquidations.length, 2);
              // min collateral for min liquidation
              assert.equal(sponsor2Liquidations[1].liquidatedCollateral.rawValue, convertCollateral("5.5"));
              // show position has been extended
              assert.equal(
                sponsor2Positions.withdrawalRequestPassTimestamp.toNumber(),
                Number(sponsor2Liquidations[1].liquidationTime) + Number(withdrawLiveness)
              );

              // another extension
              // advance time to 80% of liquidation
              nextTime = Math.ceil(Number(sponsor2Positions.withdrawalRequestPassTimestamp) - withdrawLiveness * 0.2);
              await financialContract.setCurrentTime(nextTime);
              // running again, should have another liquidation
>>>>>>> 253faf0a
              await liquidator.update();
              await liquidator.liquidatePositions();

              sponsor2Liquidations = await financialContract.getLiquidations(sponsor2);
              sponsor2Positions = await financialContract.positions(sponsor2);
<<<<<<< HEAD
              assert.equal(sponsor2Liquidations.length, 2);
              // min collateral for min liquidation
              assert.equal(sponsor2Liquidations[1].tokensOutstanding.rawValue, convertSynthetic("5"));
=======

              // show a third liquidation has been added
              assert.equal(sponsor2Liquidations.length, 3);
>>>>>>> 253faf0a

              // Now, advance time past the withdrawal liveness and test that the bot
              // uses the remainder of its balance to send a liquidation. Once the withdrawal passes and the liveness
              // can no longer be reset, we should liquidate with as many funds as possible.
<<<<<<< HEAD
              // At this point, sponsor has 90 tokens remaining and the liquidator
              // has 40 tokens left.
=======
              // At this point, sponsor has 40 tokens left and the WDF is 50, so if the withdrawal
              // request had not passed liveness yet, the liquidator would only liquidate 5 tokens.
              // However, now that the liveness has passed, the liquidator should use the remainder of its
              // balance since the WDF no longer applies.
>>>>>>> 253faf0a
              await financialContract.setCurrentTime(sponsor2Positions.withdrawalRequestPassTimestamp);
              await liquidator.update();
              await liquidator.liquidatePositions();

              sponsor2Liquidations = await financialContract.getLiquidations(sponsor2);
              sponsor2Positions = await financialContract.positions(sponsor2);

              // show a fourth liquidation has been added (final liquidation)
              assert.equal(sponsor2Liquidations.length, 3);
              // show position has 90 - 40 = 50 tokens remaining
              assert.equal(sponsor2Positions.tokensOutstanding.rawValue, convertSynthetic("50"));
            }
          );
          versionedIt([{ contractType: "any", contractVersion: "any" }])(
            "if no withdrawal request, then use all available balance to liquidate",
            async () => {
              // If there is no withdrawal liveness that can be extended, either because its absent
              // or it has expired already, then liquidate using as many
              // funds as the bot owns.
              liquidatorConfig = {
                ...liquidatorConfig,
                defenseActivationPercent: 50
              };
              const liquidator = new Liquidator({
                logger: spyLogger,
                financialContractClient,
                gasEstimator,
                votingContract: mockOracle.contract,
                syntheticToken: syntheticToken.contract,
                priceFeed: priceFeedMock,
                account: accounts[0],
                financialContractProps,
                liquidatorConfig
              });
              // sponsor1 creates a position with 120 units of collateral, creating 100 synthetic tokens.
              await financialContract.create(
                { rawValue: convertCollateral("120") },
                { rawValue: convertSynthetic("100") },
                { from: sponsor1 }
              );

              // liquidatorBot creates a position to have synthetic tokens to pay off debt upon liquidation.
              // does not have enough to liquidate entire position
              await financialContract.create(
                { rawValue: convertCollateral("1000") },
                { rawValue: convertSynthetic("70") },
                { from: liquidatorBot }
              );

              // Start with a mocked price of 5 usd per token.
              // This makes the sponsor under collateralized even without a withdraw request
              priceFeedMock.setCurrentPrice(convertPrice("5"));
              await liquidator.update();
              await liquidator.liquidatePositions();

              // There should be exactly one liquidation in sponsor1's account that used the entire
              // liquidator bot's balance of 70 tokens.
              let liquidationObject = (await financialContract.getLiquidations(sponsor1))[0];
              assert.equal(liquidationObject.liquidator, liquidatorBot);
              // 70/100 tokens were liquidated, using the liquidator's full balance
              assert.equal(liquidationObject.tokensOutstanding.rawValue, convertSynthetic("70"));

              // Now make a withdrawal request and check that the bot activates its WDF strat
<<<<<<< HEAD
              // and only liquidates the minimum. Create 29 more tokens with which to liquidate,
              // and check that the bot only uses the minimum amount. If the bot
              // had the full 30 amount of tokens needed to retire the position, it would,
              // but otherwise it will just send the minimum
              await financialContract.requestWithdrawal({ rawValue: convertCollateral("10") }, { from: sponsor1 });
              let sponsor1Positions = await financialContract.positions(sponsor1);
              const withdrawLiveness = financialContractProps.withdrawLiveness.toNumber();
              let nextTime = Math.ceil(
                Number(sponsor1Positions.withdrawalRequestPassTimestamp) - withdrawLiveness * 0.5
              );
              await financialContract.setCurrentTime(nextTime);
=======
              // and only liquidates the minimum. Create 30 more tokens with which to liquidate,
              // and check that the bot only uses the minimum amount.
              await financialContract.requestWithdrawal({ rawValue: convertCollateral("10") }, { from: sponsor1 });
>>>>>>> 253faf0a
              await financialContract.create(
                { rawValue: convertCollateral("1000") },
                { rawValue: convertSynthetic("29") },
                { from: liquidatorBot }
              );
              await liquidator.update();
              await liquidator.liquidatePositions();
              liquidationObject = (await financialContract.getLiquidations(sponsor1))[1];
              assert.equal(liquidationObject.liquidator, liquidatorBot);
              // The minimum of 5 tokens should have been liquidated.
              assert.equal(liquidationObject.tokensOutstanding.rawValue, convertSynthetic("5"));
            }
          );
        });
<<<<<<< HEAD
=======
        versionedIt([{ contractType: "any", contractVersion: "any" }])(
          "logs about skipping liquidations because of the defense activation threshold are only emitted if the withdrawal took place within a specified block window",
          async () => {
            const withdrawLiveness = financialContractProps.withdrawLiveness.toNumber();

            await financialContract.create(
              { rawValue: convertCollateral("120") },
              { rawValue: convertSynthetic("100") },
              { from: sponsor1 }
            );
            // we need to keep at least 50 tokens for the WDF so we can only partially liquidate sponsor1
            await financialContract.create(
              { rawValue: convertCollateral("1000") },
              { rawValue: convertSynthetic("100") },
              { from: liquidatorBot }
            );

            // Start with a mocked price of 1 usd per token.
            // This puts sponsor1 over collateralized so no liquidations should occur.
            priceFeedMock.setCurrentPrice(convertPrice("1"));

            // sponsor is now under collateralized
            const startingBlock = await web3.eth.getBlockNumber();
            await financialContract.requestWithdrawal({ rawValue: convertCollateral("10") }, { from: sponsor1 });
            const endingBlock = (await web3.eth.getBlockNumber()) + 1;

            // Create a Liquidator bot with a start and end block specified
            liquidatorConfig = {
              ...liquidatorConfig,
              // entire fund dedicated to strategy, allows 3 extensions
              whaleDefenseFundWei: toBN(financialContractProps.minSponsorSize)
                .mul(toBN(10))
                .toString(),
              // will extend even if withdraw progress is 80% complete
              defenseActivationPercent: 80,
              startingBlock,
              endingBlock
            };
            const liquidator = new Liquidator({
              logger: spyLogger,
              financialContractClient: financialContractClient,
              gasEstimator,
              votingContract: mockOracle.contract,
              syntheticToken: syntheticToken.contract,
              priceFeed: priceFeedMock,
              account: accounts[0],
              financialContractProps,
              liquidatorConfig,
              startingBlock,
              endingBlock
            });

            // First, run the liquidator with no block window specified, this should NOT emit a log
            // that the spyLogger can catch.
            await liquidator.update();
            await liquidator.liquidatePositions();

            let sponsor1Liquidation = (await financialContract.getLiquidations(sponsor1))[0];
            // 120 - 10 / 2 (half tokens liquidated)
            assert.equal(sponsor1Liquidation.liquidatedCollateral, convertCollateral("55"));

            // advance time to 50% of withdraw. This should not trigger extension until 80%
            let sponsor1Positions = await financialContract.positions(sponsor1);
            let nextTime = Math.ceil(Number(sponsor1Positions.withdrawalRequestPassTimestamp) - withdrawLiveness * 0.5);

            await financialContract.setCurrentTime(nextTime);
            await liquidator.update();
            const startingLogLength = spy.getCalls().length;
            await liquidator.liquidatePositions();
            assert.equal((await financialContract.getLiquidations(sponsor1)).length, 1);
            // Logger should emit a log specific about skipping this liquidation because the defense activation
            // percent has not passed yet.
            // No other logs should be emitted.
            assert.equal(startingLogLength + 1, spy.getCalls().length);
            assert.equal(spyLogLevel(spy, -1), "info");
            assert.isTrue(
              spyLogIncludes(spy, -1, "Withdrawal liveness has not passed WDF activation threshold, skipping")
            );
          }
        );
>>>>>>> 253faf0a
        describe("Liquidator correctly deals with funding rates from perpetual contract", () => {
          versionedIt([{ contractType: "Perpetual", contractVersion: "latest" }])(
            "Can correctly detect invalid positions and liquidate them",
            async function() {
              // sponsor1 creates a position with 125 units of collateral, creating 100 synthetic tokens.
              await financialContract.create(
                { rawValue: convertCollateral("125") },
                { rawValue: convertSynthetic("100") },
                { from: sponsor1 }
              );

              // sponsor2 creates a position with 150 units of collateral, creating 100 synthetic tokens.
              await financialContract.create(
                { rawValue: convertCollateral("150") },
                { rawValue: convertSynthetic("100") },
                { from: sponsor2 }
              );

              // sponsor3 creates a position with 175 units of collateral, creating 100 synthetic tokens.
              await financialContract.create(
                { rawValue: convertCollateral("175") },
                { rawValue: convertSynthetic("100") },
                { from: sponsor3 }
              );

              // liquidatorBot creates a position to have synthetic tokens to pay off debt upon liquidation.
              await financialContract.create(
                { rawValue: convertCollateral("1000") },
                { rawValue: convertSynthetic("500") },
                { from: liquidatorBot }
              );

              // Start with a mocked price of 1 usd per token.
              // This puts both sponsors over collateralized so no liquidations should occur.
              priceFeedMock.setCurrentPrice(convertPrice("1"));
              await liquidator.update();
              await liquidator.liquidatePositions();
              // assert.equal(spy.callCount, 0); // No info level logs should be sent.

              // There should be no liquidations created from any sponsor account
              assert.deepStrictEqual(await financialContract.getLiquidations(sponsor1), []);
              assert.deepStrictEqual(await financialContract.getLiquidations(sponsor2), []);
              assert.deepStrictEqual(await financialContract.getLiquidations(sponsor3), []);

              // Both token sponsors should still have their positions with full collateral.
              assert.equal((await financialContract.getCollateral(sponsor1)).rawValue, convertCollateral("125"));
              assert.equal((await financialContract.getCollateral(sponsor2)).rawValue, convertCollateral("150"));
              assert.equal((await financialContract.getCollateral(sponsor3)).rawValue, convertCollateral("175"));

              // Next, introduce some funding rate. Setting the funding rate multiplier to 1.04, results in modifying
              // sponsor's debt. This becomes 100*1.04 = 104. All this debt, with a price of 1, both sponsors are
              // still correctly capatalized with sponsor1 @ 125 / (104 * 1) = 1.202 & sponsor2 @ 150 / (104 * 1) = 1.44.
              // So, if there is 150 collateral backing 105 token debt, with a collateral requirement of 1.2, then
              // the price must be <= 150 / 1.2 / 105 = 1.19. Any price above 1.19 will cause the dispute to fail.
              await _setFundingRateAndAdvanceTime(toWei("0.000004"));
              await financialContract.applyFundingRate();
              assert.equal((await financialContract.fundingRate()).cumulativeMultiplier.toString(), toWei("1.04"));

              priceFeedMock.setCurrentPrice(convertPrice("1"));
              await liquidator.update();
              await liquidator.liquidatePositions();
              assert.equal(spy.callCount, 0); // No info level logs should be sent as no liquidations yet.

              // There should be no liquidations created from any sponsor account
              assert.deepStrictEqual(await financialContract.getLiquidations(sponsor1), []);
              assert.deepStrictEqual(await financialContract.getLiquidations(sponsor2), []);
              assert.deepStrictEqual(await financialContract.getLiquidations(sponsor3), []);

              // Both token sponsors should still have their positions with full collateral.
              assert.equal((await financialContract.getCollateral(sponsor1)).rawValue, convertCollateral("125"));
              assert.equal((await financialContract.getCollateral(sponsor2)).rawValue, convertCollateral("150"));
              assert.equal((await financialContract.getCollateral(sponsor3)).rawValue, convertCollateral("175"));

              // If either the price increase, funding ratemultiplier increase or the sponsors collateral decrease they
              // will be at risk of being liquidated. Say that the funding rate has another 0.01 added to it. The cumulative
              // funding rate will then be 1.04 * (1 + 0.000001 * 10000) = 1.0504. This will place sponsor1 underwater with
              // a CR of 125 / (100 * 1.0504 * 1) = 1.19 (which is less than 1.2) and they should get liquidated by the bot.
              await _setFundingRateAndAdvanceTime(toWei("0.000001"));
              await financialContract.applyFundingRate();
              assert.equal((await financialContract.fundingRate()).cumulativeMultiplier.toString(), toWei("1.0504"));

              await liquidator.update();
              await liquidator.liquidatePositions();
              assert.equal(spy.callCount, 1); // There should be one log from the liquidation event.

              // There should be exactly one liquidation in sponsor1's account. The liquidated collateral should be the original
              // amount of collateral minus the collateral withdrawn. 125 - 10 = 115
              let liquidationObject = (await financialContract.getLiquidations(sponsor1))[0];
              assert.equal(liquidationObject.sponsor, sponsor1);
              assert.equal(liquidationObject.liquidator, liquidatorBot);
              assert.equal(liquidationObject.state, LiquidationStatesEnum.PRE_DISPUTE);
              assert.equal(liquidationObject.liquidatedCollateral.rawValue, convertCollateral("125"));
              assert.equal(liquidationObject.lockedCollateral.rawValue, convertCollateral("125"));

              // No other sponsors should have been liquidated
              assert.deepStrictEqual(await financialContract.getLiquidations(sponsor2), []);
              assert.deepStrictEqual(await financialContract.getLiquidations(sponsor3), []);

              // Next, we can increase the price per token to force sponsor2 to become undercollateralized. At a price of 1.2
              // sponsor2 will become just undercollateralized with the current cumulative funding rate multipler. Their
              // CR can be found by: 150 / (100 * 1.0504 * 1.2) = 1.19  (which is less than 1.2). Sponsor 3 is still safe.
              priceFeedMock.setCurrentPrice(convertPrice("1.2"));
              await liquidator.update();
              await liquidator.liquidatePositions();
              assert.equal(spy.callCount, 2); // 1 new info level events should be sent at the conclusion of the second liquidation.

              liquidationObject = (await financialContract.getLiquidations(sponsor2))[0];
              assert.equal(liquidationObject.sponsor, sponsor2);
              assert.equal(liquidationObject.liquidator, liquidatorBot);
              assert.equal(liquidationObject.state, LiquidationStatesEnum.PRE_DISPUTE);
              assert.equal(liquidationObject.liquidatedCollateral.rawValue, convertCollateral("150"));
              assert.equal(liquidationObject.lockedCollateral.rawValue, convertCollateral("150"));

              // Sponsor3 should not have been liquidated
              assert.deepStrictEqual(await financialContract.getLiquidations(sponsor3), []);

              // Advance the timer to the liquidation expiry.
              const liquidationTime = liquidationObject.liquidationTime;
              await financialContract.setCurrentTime(Number(liquidationTime) + 1000);

              // Now that the liquidation has expired, the liquidator can withdraw rewards.
              const collateralPreWithdraw = await collateralToken.balanceOf(liquidatorBot);
              await liquidator.update();
              await liquidator.withdrawRewards();

              assert.equal(spy.callCount, 4); // 2 new info level events should be sent for withdrawing the two liquidations.

              // Liquidator should have their collateral increased by Sponsor1 + Sponsor2's collateral
              const collateralPostWithdraw = await collateralToken.balanceOf(liquidatorBot);
              assert.equal(
                toBN(collateralPreWithdraw)
                  .add(toBN(convertCollateral("125")))
                  .add(toBN(convertCollateral("150")))
                  .toString(),
                collateralPostWithdraw.toString()
              );

              // Liquidation data should have been deleted.
              assert.deepStrictEqual(
                (await financialContract.getLiquidations(sponsor1))[0].state,
                LiquidationStatesEnum.UNINITIALIZED
              );
              assert.deepStrictEqual(
                (await financialContract.getLiquidations(sponsor2))[0].state,
                LiquidationStatesEnum.UNINITIALIZED
              );

              // The other two positions should not have any liquidations associated with them.
              assert.deepStrictEqual(await financialContract.getLiquidations(sponsor3), []);
            }
          );
        });
      });
    }
  });
});<|MERGE_RESOLUTION|>--- conflicted
+++ resolved
@@ -1300,12 +1300,6 @@
             assert.ok(liquidator);
           });
           versionedIt([{ contractType: "any", contractVersion: "any" }])(
-<<<<<<< HEAD
-            "If withdrawal request that's passed liveness, submit full liquidations where possible, or trigger extensions with minimum liquidations",
-            async () => {
-              liquidatorConfig = {
-                ...liquidatorConfig,
-=======
             "full liquidation: should enable and not affect existing logic if not triggered",
             async () => {
               // In this test, the liquidator sets its `whaleDefenseFundWei` to a trivially small value.
@@ -1485,7 +1479,6 @@
                 whaleDefenseFundWei: toBN(financialContractProps.minSponsorSize)
                   .mul(toBN(10))
                   .toString(),
->>>>>>> 253faf0a
                 // will extend even if withdraw progress is 80% complete
                 defenseActivationPercent: 80
               };
@@ -1511,12 +1504,8 @@
                 { rawValue: convertSynthetic("100") },
                 { from: sponsor2 }
               );
-<<<<<<< HEAD
-              // we will have enough to fully liquidate sponsor1, then we have to extend the other
-=======
               // we have enough to fully liquidate one, then we have to extend the other
               // wdf is 50, leaving 50 after first liquidation (200-100-50)
->>>>>>> 253faf0a
               await financialContract.create(
                 { rawValue: convertCollateral("1000") },
                 { rawValue: convertSynthetic("150") },
@@ -1530,15 +1519,6 @@
               // both sponsors under collateralized
               await financialContract.requestWithdrawal({ rawValue: convertCollateral("10") }, { from: sponsor1 });
               await financialContract.requestWithdrawal({ rawValue: convertCollateral("10") }, { from: sponsor2 });
-<<<<<<< HEAD
-              // advance time passed activation %
-              let sponsor2Positions = await financialContract.positions(sponsor2);
-              let nextTime = Math.ceil(
-                Number(sponsor2Positions.withdrawalRequestPassTimestamp) - withdrawLiveness * 0.2
-              );
-              await financialContract.setCurrentTime(nextTime);
-=======
->>>>>>> 253faf0a
 
               // Liquidator only has enough balance to liquidate 1 position fully, will
               // minimally liquidate the other
@@ -1549,18 +1529,6 @@
                 (await financialContract.getLiquidations(sponsor1))[0],
                 (await financialContract.getLiquidations(sponsor2))[0]
               ];
-<<<<<<< HEAD
-              assert.equal(sponsor1Liquidation.tokensOutstanding, convertSynthetic("100"));
-              assert.equal(sponsor2Liquidation.tokensOutstanding, convertSynthetic("5"));
-              // show position has been extended
-              sponsor2Positions = await financialContract.positions(sponsor2);
-              assert.equal(
-                sponsor2Positions.withdrawalRequestPassTimestamp.toNumber(),
-                Number(sponsor2Liquidation.liquidationTime) + Number(withdrawLiveness)
-              );
-              // Updating again, the liquidator should not send another liquidation
-              // because the liveness has been reset.
-=======
               let sponsor2Positions = await financialContract.positions(sponsor2);
 
               assert.equal(sponsor1Liquidation.liquidatedCollateral, convertCollateral("110"));
@@ -1574,7 +1542,6 @@
 
               await financialContract.setCurrentTime(nextTime);
               // running again, should have no change
->>>>>>> 253faf0a
               await liquidator.update();
               await liquidator.liquidatePositions();
 
@@ -1583,28 +1550,16 @@
               // no new liquidations
               assert.equal(sponsor2Liquidations.length, 1);
 
-<<<<<<< HEAD
-              // advance time to 50% of withdraw. This should not trigger extension until 80%
-              nextTime = Math.ceil(Number(sponsor2Positions.withdrawalRequestPassTimestamp) - withdrawLiveness * 0.5);
-              await financialContract.setCurrentTime(nextTime);
-              // running again, should have no change
-=======
               nextTime = Math.ceil(Number(sponsor2Positions.withdrawalRequestPassTimestamp) - withdrawLiveness * 0.2);
 
               await financialContract.setCurrentTime(nextTime);
               // running again, should have another liquidation
->>>>>>> 253faf0a
               await liquidator.update();
               await liquidator.liquidatePositions();
               sponsor2Liquidations = await financialContract.getLiquidations(sponsor2);
               sponsor2Positions = await financialContract.positions(sponsor2);
               assert.equal(sponsor2Liquidations.length, 1);
 
-<<<<<<< HEAD
-              // Now advance past activation threshold, should see another liquidation
-              nextTime = Math.ceil(Number(sponsor2Positions.withdrawalRequestPassTimestamp) - withdrawLiveness * 0.2);
-              await financialContract.setCurrentTime(nextTime);
-=======
               sponsor2Liquidations = await financialContract.getLiquidations(sponsor2);
               sponsor2Positions = await financialContract.positions(sponsor2);
               assert.equal(sponsor2Liquidations.length, 2);
@@ -1621,34 +1576,22 @@
               nextTime = Math.ceil(Number(sponsor2Positions.withdrawalRequestPassTimestamp) - withdrawLiveness * 0.2);
               await financialContract.setCurrentTime(nextTime);
               // running again, should have another liquidation
->>>>>>> 253faf0a
               await liquidator.update();
               await liquidator.liquidatePositions();
 
               sponsor2Liquidations = await financialContract.getLiquidations(sponsor2);
               sponsor2Positions = await financialContract.positions(sponsor2);
-<<<<<<< HEAD
-              assert.equal(sponsor2Liquidations.length, 2);
-              // min collateral for min liquidation
-              assert.equal(sponsor2Liquidations[1].tokensOutstanding.rawValue, convertSynthetic("5"));
-=======
 
               // show a third liquidation has been added
               assert.equal(sponsor2Liquidations.length, 3);
->>>>>>> 253faf0a
 
               // Now, advance time past the withdrawal liveness and test that the bot
               // uses the remainder of its balance to send a liquidation. Once the withdrawal passes and the liveness
               // can no longer be reset, we should liquidate with as many funds as possible.
-<<<<<<< HEAD
-              // At this point, sponsor has 90 tokens remaining and the liquidator
-              // has 40 tokens left.
-=======
               // At this point, sponsor has 40 tokens left and the WDF is 50, so if the withdrawal
               // request had not passed liveness yet, the liquidator would only liquidate 5 tokens.
               // However, now that the liveness has passed, the liquidator should use the remainder of its
               // balance since the WDF no longer applies.
->>>>>>> 253faf0a
               await financialContract.setCurrentTime(sponsor2Positions.withdrawalRequestPassTimestamp);
               await liquidator.update();
               await liquidator.liquidatePositions();
@@ -1712,23 +1655,9 @@
               assert.equal(liquidationObject.tokensOutstanding.rawValue, convertSynthetic("70"));
 
               // Now make a withdrawal request and check that the bot activates its WDF strat
-<<<<<<< HEAD
-              // and only liquidates the minimum. Create 29 more tokens with which to liquidate,
-              // and check that the bot only uses the minimum amount. If the bot
-              // had the full 30 amount of tokens needed to retire the position, it would,
-              // but otherwise it will just send the minimum
-              await financialContract.requestWithdrawal({ rawValue: convertCollateral("10") }, { from: sponsor1 });
-              let sponsor1Positions = await financialContract.positions(sponsor1);
-              const withdrawLiveness = financialContractProps.withdrawLiveness.toNumber();
-              let nextTime = Math.ceil(
-                Number(sponsor1Positions.withdrawalRequestPassTimestamp) - withdrawLiveness * 0.5
-              );
-              await financialContract.setCurrentTime(nextTime);
-=======
               // and only liquidates the minimum. Create 30 more tokens with which to liquidate,
               // and check that the bot only uses the minimum amount.
               await financialContract.requestWithdrawal({ rawValue: convertCollateral("10") }, { from: sponsor1 });
->>>>>>> 253faf0a
               await financialContract.create(
                 { rawValue: convertCollateral("1000") },
                 { rawValue: convertSynthetic("29") },
@@ -1743,8 +1672,6 @@
             }
           );
         });
-<<<<<<< HEAD
-=======
         versionedIt([{ contractType: "any", contractVersion: "any" }])(
           "logs about skipping liquidations because of the defense activation threshold are only emitted if the withdrawal took place within a specified block window",
           async () => {
@@ -1825,7 +1752,6 @@
             );
           }
         );
->>>>>>> 253faf0a
         describe("Liquidator correctly deals with funding rates from perpetual contract", () => {
           versionedIt([{ contractType: "Perpetual", contractVersion: "latest" }])(
             "Can correctly detect invalid positions and liquidate them",
