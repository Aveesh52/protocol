const { toBN, toWei, utf8ToHex, padRight } = web3.utils;
const truffleContract = require("@truffle/contract");
const { assert } = require("chai");

const {
  MAX_UINT_VAL,
  interfaceName,
  addGlobalHardhatTestingAddress,
  createConstructorParamsForContractVersion,
  TESTED_CONTRACT_VERSIONS
} = require("@uma/common");

const { getTruffleContract } = require("@uma/core");

// Custom winston transport module to monitor winston log outputs
const winston = require("winston");
const sinon = require("sinon");
const { SpyTransport, spyLogLevel, spyLogIncludes, FinancialContractClient } = require("@uma/financial-templates-lib");

// Uniswap related contracts
const UniswapV2Factory = require("@uniswap/v2-core/build/UniswapV2Factory.json");
const IUniswapV2Pair = require("@uniswap/v2-core/build/IUniswapV2Pair.json");
const UniswapV2Router02 = require("@uniswap/v2-periphery/build/UniswapV2Router02.json");

const createContractObjectFromJson = contractJsonObject => {
  let truffleContractCreator = truffleContract(contractJsonObject);
  truffleContractCreator.setProvider(web3.currentProvider);
  return truffleContractCreator;
};

// Script to test
const Poll = require("../index.js");

let collateralToken;
let syntheticToken;
let financialContract;
let store;
let timer;
let mockOracle;
let finder;
let identifierWhitelist;
let configStore;
let collateralWhitelist;
let optimisticOracle;
let defaultPriceFeedConfig;
let constructorParams;
let spy;
let spyLogger;
let dsProxyFactory;

let pollingDelay = 0; // 0 polling delay creates a serverless bot that yields after one full execution.
let errorRetries = 1;
let errorRetriesTimeout = 0.1; // 100 milliseconds between preforming retries
let identifier = "TEST_IDENTIFIER";
let fundingRateIdentifier = "TEST_FUNDiNG_IDENTIFIER";

contract("index.js", function(accounts) {
  const contractCreator = accounts[0];
  const sponsorUndercollateralized = accounts[1];
  const sponsorOvercollateralized = accounts[2];
  const liquidator = contractCreator;
  const disputer = accounts[4];

  TESTED_CONTRACT_VERSIONS.forEach(function(contractVersion) {
    // Import the tested versions of contracts. Note that financialContract is either an ExpiringMultiParty or the perp
    // depending on the current iteration version.
    const FinancialContract = getTruffleContract(contractVersion.contractType, web3, contractVersion.contractVersion);
    const Finder = getTruffleContract("Finder", web3, contractVersion.contractVersion);
    const IdentifierWhitelist = getTruffleContract("IdentifierWhitelist", web3, contractVersion.contractVersion);
    const AddressWhitelist = getTruffleContract("AddressWhitelist", web3, contractVersion.contractVersion);
    const MockOracle = getTruffleContract("MockOracle", web3, contractVersion.contractVersion);
    const Token = getTruffleContract("ExpandedERC20", web3, contractVersion.contractVersion);
    const SyntheticToken = getTruffleContract("SyntheticToken", web3, contractVersion.contractVersion);
    const Timer = getTruffleContract("Timer", web3, contractVersion.contractVersion);
    const UniswapMock = getTruffleContract("UniswapMock", web3, "latest");
    const Store = getTruffleContract("Store", web3, contractVersion.contractVersion);
    const ConfigStore = getTruffleContract("ConfigStore", web3, contractVersion.contractVersion);
    const OptimisticOracle = getTruffleContract("OptimisticOracle", web3, contractVersion.contractVersion);
    const DSProxyFactory = getTruffleContract("DSProxyFactory", web3, "latest");

    describe(`Tests running on for smart contract version ${contractVersion.contractType} @ ${contractVersion.contractVersion}`, function() {
      before(async function() {
        finder = await Finder.new();
        // Create identifier whitelist and register the price tracking ticker with it.
        identifierWhitelist = await IdentifierWhitelist.new();
        await identifierWhitelist.addSupportedIdentifier(utf8ToHex(identifier));
        await finder.changeImplementationAddress(
          web3.utils.utf8ToHex(interfaceName.IdentifierWhitelist),
          identifierWhitelist.address
        );

        timer = await Timer.new();

        mockOracle = await MockOracle.new(finder.address, timer.address, {
          from: contractCreator
        });
        await finder.changeImplementationAddress(utf8ToHex(interfaceName.Oracle), mockOracle.address);
        // Set the address in the global name space to enable disputer's index.js to access it.
        addGlobalHardhatTestingAddress("Voting", mockOracle.address);

        store = await Store.new({ rawValue: "0" }, { rawValue: "0" }, timer.address);
        await finder.changeImplementationAddress(utf8ToHex(interfaceName.Store), store.address);

        // Make the contract creator the admin to enable emergencyshutdown in tests.
        await finder.changeImplementationAddress(utf8ToHex(interfaceName.FinancialContractsAdmin), contractCreator);

        dsProxyFactory = await DSProxyFactory.new();
        addGlobalHardhatTestingAddress("DSProxyFactory", dsProxyFactory.address);
      });

      beforeEach(async function() {
        // Create a sinon spy and give it to the SpyTransport as the winston logger. Use this to check all winston logs.
        spy = sinon.spy(); // Create a new spy for each test.
        spyLogger = winston.createLogger({
          level: "info",
          transports: [new SpyTransport({ level: "info" }, { spy: spy })]
        });

        // Create a new synthetic token & collateral token.
        syntheticToken = await SyntheticToken.new("Test Synthetic Token", "SYNTH", 18, { from: contractCreator });
        collateralToken = await Token.new("Wrapped Ether", "WETH", 18, { from: contractCreator });
        await collateralToken.addMember(1, contractCreator, { from: contractCreator });

        collateralWhitelist = await AddressWhitelist.new();
        await finder.changeImplementationAddress(
          web3.utils.utf8ToHex(interfaceName.CollateralWhitelist),
          collateralWhitelist.address
        );
        await collateralWhitelist.addToWhitelist(collateralToken.address);

        if (contractVersion.contractType == "Perpetual") {
          configStore = await ConfigStore.new(
            {
              timelockLiveness: 86400, // 1 day
              rewardRatePerSecond: { rawValue: "0" },
              proposerBondPercentage: { rawValue: "0" },
              maxFundingRate: { rawValue: toWei("0.00001") },
              minFundingRate: { rawValue: toWei("-0.00001") },
              proposalTimePastLimit: 0
            },
            timer.address
          );

          await identifierWhitelist.addSupportedIdentifier(padRight(utf8ToHex(fundingRateIdentifier)));
          optimisticOracle = await OptimisticOracle.new(7200, finder.address, timer.address);
          await finder.changeImplementationAddress(utf8ToHex(interfaceName.OptimisticOracle), optimisticOracle.address);
        }
        // Deploy a new expiring multi party OR perpetual.
        constructorParams = await createConstructorParamsForContractVersion(
          contractVersion,
          {
            convertSynthetic: toWei, // These tests do not use convertSynthetic. Override this with toWei
            finder,
            collateralToken,
            syntheticToken,
            identifier,
            fundingRateIdentifier,
            timer,
            store,
            configStore: configStore || {} // if the contract type is not a perp this will be null.
          },
          { expirationTimestamp: (await timer.getCurrentTime()).toNumber() + 100 } // config override expiration time.
        );
        financialContract = await FinancialContract.new(constructorParams);
        await syntheticToken.addMinter(financialContract.address);
        await syntheticToken.addBurner(financialContract.address);

        syntheticToken = await Token.at(await financialContract.tokenCurrency());

        defaultPriceFeedConfig = {
          type: "test",
          currentPrice: "1",
          historicalPrice: "1"
        };
      });

      it("Detects price feed, collateral and synthetic decimals", async function() {
        spy = sinon.spy();
        spyLogger = winston.createLogger({
          level: "debug",
          transports: [new SpyTransport({ level: "debug" }, { spy: spy })]
        });

        collateralToken = await Token.new("BTC", "BTC", 8, {
          from: contractCreator
        });
        syntheticToken = await SyntheticToken.new("Test Synthetic Token", "SYNTH", 18, { from: contractCreator });
        // For this test we are using a lower decimal identifier, USDBTC. First we need to add it to the whitelist.
        await identifierWhitelist.addSupportedIdentifier(padRight(utf8ToHex("USDBTC"), 64));
        const decimalTestConstructorParams = JSON.parse(
          JSON.stringify({
            ...constructorParams,
            collateralAddress: collateralToken.address,
            tokenAddress: syntheticToken.address,
            priceFeedIdentifier: padRight(utf8ToHex("USDBTC"), 64)
          })
        );
        financialContract = await FinancialContract.new(decimalTestConstructorParams);
        await syntheticToken.addMinter(financialContract.address);
        await syntheticToken.addBurner(financialContract.address);

        // Note the execution below does not have a price feed included. It should be pulled from the default USDBTC config.
        await Poll.run({
          logger: spyLogger,
          web3,
          financialContractAddress: financialContract.address,
          pollingDelay,
          errorRetries,
          errorRetriesTimeout
        });

        // Sixth log, which prints the decimal info, should include # of decimals for the price feed, collateral and synthetic.
        // The "7th" log is pretty arbitrary. This is simply the log message that is produced at the end of initialization
        // under `Liquidator initialized`. It does however contain the decimal info, which is what we really care about.
        assert.isTrue(spyLogIncludes(spy, 7, '"collateralDecimals":8'));
        assert.isTrue(spyLogIncludes(spy, 7, '"syntheticDecimals":18'));
        assert.isTrue(spyLogIncludes(spy, 7, '"priceFeedDecimals":8'));
      });

      it("Financial Contract is expired or emergency shutdown, liquidator exits early without throwing", async function() {
        spy = sinon.spy(); // Create a new spy for each test.
        spyLogger = winston.createLogger({
          level: "info",
          transports: [new SpyTransport({ level: "info" }, { spy: spy })]
        });

        if (contractVersion.contractType == "ExpiringMultiParty")
          await financialContract.setCurrentTime(await financialContract.expirationTimestamp());
        if (contractVersion.contractType == "Perpetual") await financialContract.emergencyShutdown();

        await Poll.run({
          logger: spyLogger,
          web3,
          financialContractAddress: financialContract.address,
          pollingDelay,
          errorRetries,
          errorRetriesTimeout,
          priceFeedConfig: defaultPriceFeedConfig
        });

        for (let i = 0; i < spy.callCount; i++) {
          assert.notEqual(spyLogLevel(spy, i), "error");
        }

        // There should be 2 logs that communicates that contract has expired, and no logs about approvals.
        assert.equal(spy.getCalls().length, 3);
        if (contractVersion.contractType == "ExpiringMultiParty")
          assert.isTrue(
            spyLogIncludes(spy, -1, "Financial Contract is expired, can only withdraw liquidator dispute rewards")
          );
        if (contractVersion.contractType == "Perpetual")
          assert.isTrue(
            spyLogIncludes(spy, -1, "Financial Contract is shutdown, can only withdraw liquidator dispute rewards")
          );
      });

      it("Post Financial Contract expiry or emergency shutdown, liquidator can withdraw rewards but will not attempt to liquidate any undercollateralized positions", async function() {
        spy = sinon.spy(); // Create a new spy for each test.
        spyLogger = winston.createLogger({
          level: "info",
          transports: [new SpyTransport({ level: "info" }, { spy: spy })]
        });

        // Create 2 positions, 1 undercollateralized and 1 sufficiently collateralized.
        // Liquidate the sufficiently collateralized one, and dispute the liquidation.
        // We'll assume that the dispute will resolve to a price of 1, so there must be 1.2 units of collateral for every 1 unit of synthetic.
        await collateralToken.mint(sponsorUndercollateralized, toWei("110"), { from: contractCreator });
        await collateralToken.mint(sponsorOvercollateralized, toWei("130"), { from: contractCreator });
        await collateralToken.approve(financialContract.address, toWei("110"), { from: sponsorUndercollateralized });
        await collateralToken.approve(financialContract.address, toWei("130"), { from: sponsorOvercollateralized });
        await financialContract.create(
          { rawValue: toWei("110") },
          { rawValue: toWei("100") },
          { from: sponsorUndercollateralized }
        );
        await financialContract.create(
          { rawValue: toWei("130") },
          { rawValue: toWei("100") },
          { from: sponsorOvercollateralized }
        );

        // Send liquidator enough synthetic to liquidate one position.
        await syntheticToken.transfer(liquidator, toWei("100"), { from: sponsorOvercollateralized });
        await syntheticToken.approve(financialContract.address, toWei("100"), { from: liquidator });

        // Check that the liquidator is correctly detecting the undercollateralized position
        const empClientSpy = sinon.spy();
        const empClientSpyLogger = winston.createLogger({
          level: "info",
          transports: [new SpyTransport({ level: "info" }, { spy: empClientSpy })]
        });
        const financialContractClient = new FinancialContractClient(
          empClientSpyLogger,
          financialContract.abi,
          web3,
          financialContract.address
        );
        await financialContractClient.update();
        assert.deepStrictEqual(
          [
            {
              sponsor: sponsorUndercollateralized,
              adjustedTokens: toWei("100"),
              numTokens: toWei("100"),
              amountCollateral: toWei("110"),
              hasPendingWithdrawal: false,
              withdrawalRequestPassTimestamp: "0",
              withdrawalRequestAmount: "0"
            }
          ],
          financialContractClient.getUnderCollateralizedPositions(toWei("1"))
        );

        // Liquidate the over collateralized position and dispute the liquidation.
        const liquidationTime = await financialContract.getCurrentTime();
        await financialContract.createLiquidation(
          sponsorOvercollateralized,
          { rawValue: toWei("1.3") },
          { rawValue: toWei("1.3") },
          { rawValue: toWei("100") },
          MAX_UINT_VAL,
          { from: liquidator }
        );

        // Next, expire or emergencyshutdown the contract.
        if (contractVersion.contractType == "ExpiringMultiParty")
          await financialContract.setCurrentTime(await financialContract.expirationTimestamp());
        if (contractVersion.contractType == "Perpetual") await financialContract.emergencyShutdown();

        // Dispute & push a dispute resolution price.
        await collateralToken.mint(disputer, toWei("13"), {
          from: contractCreator
        });
        await collateralToken.approve(financialContract.address, toWei("13"), { from: disputer });
        await financialContract.dispute(0, sponsorOvercollateralized, {
          from: disputer
        });
        await mockOracle.pushPrice(utf8ToHex("TEST_IDENTIFIER"), liquidationTime, toWei("1"));

        // Running the liquidator now should settle and withdraw rewards from the successful dispute,
        // and ignore undercollateralized positions.
        await Poll.run({
          logger: spyLogger,
          web3,
          financialContractAddress: financialContract.address,
          pollingDelay,
          errorRetries,
          errorRetriesTimeout,
          priceFeedConfig: defaultPriceFeedConfig
        });

        // Financial Contract client should still detect an undercollateralized position and one disputed liquidation with some unwithdrawn rewards.
        await financialContractClient.update();
        assert.deepStrictEqual(
          [
            {
              sponsor: sponsorUndercollateralized,
              adjustedTokens: toWei("100"),
              numTokens: toWei("100"),
              amountCollateral: toWei("110"),
              hasPendingWithdrawal: false,
              withdrawalRequestPassTimestamp: "0",
              withdrawalRequestAmount: "0"
            }
          ],
          financialContractClient.getUnderCollateralizedPositions(toWei("1"))
        );

        // 4 logs should be shown. First two are about approval, one about contract expiry and the 4th is for the
        // withdrawn dispute rewards.
        assert.equal(spy.getCalls().length, 4);
        if (contractVersion.contractType == "ExpiringMultiParty") assert.isTrue(spyLogIncludes(spy, 2, "expired"));
        if (contractVersion.contractType == "Perpetual") assert.isTrue(spyLogIncludes(spy, 2, "shutdown"));
        assert.isTrue(spyLogIncludes(spy, -1, "Liquidation withdrawn"));
        assert.equal(
          contractVersion.contractVersion === "1.2.2"
            ? spy.getCall(-1).lastArg.liquidationResult.withdrawalAmount
            : spy.getCall(-1).lastArg.liquidationResult.paidToLiquidator,
          toWei("80")
        ); // Amount withdrawn by liquidator minus dispute rewards.
      });

      it("Allowances are set", async function() {
        await Poll.run({
          logger: spyLogger,
          web3,
          financialContractAddress: financialContract.address,
          pollingDelay,
          errorRetries,
          errorRetriesTimeout,
          priceFeedConfig: defaultPriceFeedConfig
        });

        const collateralAllowance = await collateralToken.allowance(contractCreator, financialContract.address);
        assert.equal(collateralAllowance.toString(), MAX_UINT_VAL);
        const syntheticAllowance = await syntheticToken.allowance(contractCreator, financialContract.address);
        assert.equal(syntheticAllowance.toString(), MAX_UINT_VAL);
      });

      it("Completes one iteration without logging any errors", async function() {
        spy = sinon.spy();
        spyLogger = winston.createLogger({
          level: "debug",
          transports: [new SpyTransport({ level: "debug" }, { spy: spy })]
        });

        await Poll.run({
          logger: spyLogger,
          web3,
          financialContractAddress: financialContract.address,
          pollingDelay,
          errorRetries,
          errorRetriesTimeout,
          priceFeedConfig: defaultPriceFeedConfig
        });

        for (let i = 0; i < spy.callCount; i++) {
          assert.notEqual(spyLogLevel(spy, i), "error");
        }

        // To verify contract type detection is correct for a standard feed, check the fifth log to see it matches expected.
        assert.isTrue(spyLogIncludes(spy, 5, '"collateralDecimals":18'));
        assert.isTrue(spyLogIncludes(spy, 5, '"syntheticDecimals":18'));
        assert.isTrue(spyLogIncludes(spy, 5, '"priceFeedDecimals":18'));
      });
      it("Correctly detects contract type and rejects unknown contract types", async function() {
        spy = sinon.spy();
        spyLogger = winston.createLogger({
          level: "debug",
          transports: [new SpyTransport({ level: "debug" }, { spy: spy })]
        });

        await Poll.run({
          logger: spyLogger,
          web3,
          financialContractAddress: financialContract.address,
          pollingDelay,
          errorRetries,
          errorRetriesTimeout,
          priceFeedConfig: defaultPriceFeedConfig
        });

        for (let i = 0; i < spy.callCount; i++) {
          assert.notEqual(spyLogLevel(spy, i), "error");
        }

        // To verify decimal detection is correct for a standard feed, check the fifth log to see it matches expected.
        assert.isTrue(spyLogIncludes(spy, 5, `"contractVersion":"${contractVersion.contractVersion}"`));
        assert.isTrue(spyLogIncludes(spy, 5, `"contractType":"${contractVersion.contractType}"`));

        // There should be no DSProxy deployed as we did not parametrize the bot to use one.
        assert.equal((await dsProxyFactory.getPastEvents("Created")).length, 0);
      });
      it("Can correctly initialize using a DSProxy", async function() {
        // Deploy a reserve currency token.
        const reserveToken = await Token.new("Reserve Token", "RTKN", 18);
        await reserveToken.addMember(1, contractCreator);
        // deploy Uniswap V2 Factory & router.
        const factory = await createContractObjectFromJson(UniswapV2Factory).new(contractCreator);
        const router = await createContractObjectFromJson(UniswapV2Router02).new(
          factory.address,
          collateralToken.address
        );

        // initialize the pair
        await factory.createPair(reserveToken.address, collateralToken.address);
        const pairAddress = await factory.getPair(reserveToken.address, collateralToken.address);
        const pair = await createContractObjectFromJson(IUniswapV2Pair).at(pairAddress);

        await reserveToken.mint(pairAddress, toBN(toWei("1000")).muln(10000000));
        await collateralToken.mint(pairAddress, toBN(toWei("1")).muln(10000000));
        await pair.sync();

        spy = sinon.spy();
        spyLogger = winston.createLogger({
          level: "debug",
          transports: [new SpyTransport({ level: "debug" }, { spy: spy })]
        });

        // In order for some of the proxy transaction methods to work correctly, we require that the contract has a PFC
        // and some amount of tokens outstanding. Mint a position to enable this.
        await collateralToken.mint(sponsorOvercollateralized, toWei("130"), { from: contractCreator });
        await collateralToken.approve(financialContract.address, toWei("130"), { from: sponsorOvercollateralized });
        await financialContract.create(
          { rawValue: toWei("130") },
          { rawValue: toWei("100") },
          { from: sponsorOvercollateralized }
        );

        await Poll.run({
          logger: spyLogger,
          web3,
          financialContractAddress: financialContract.address,
          pollingDelay,
          errorRetries,
          errorRetriesTimeout,
          priceFeedConfig: defaultPriceFeedConfig,
          proxyTransactionWrapperConfig: {
            useDsProxyToLiquidate: true,
            liquidatorReserveCurrencyAddress: reserveToken.address,
            uniswapRouterAddress: router.address,
            uniswapFactoryAddress: factory.address
          }
        });

        for (let i = 0; i < spy.callCount; i++) {
          assert.notEqual(spyLogLevel(spy, i), "error");
        }

        // A log of a deployed DSProxy should be included.
        assert.isTrue(spyLogIncludes(spy, 6, "No DSProxy found for EOA. Deploying new DSProxy"));
<<<<<<< HEAD
        assert.isTrue(spyLogIncludes(spy, 7, "DSProxy deployed for your EOA"));
        console.log("dsProxyFactory", dsProxyFactory.address);
        const createdEvents = await dsProxyFactory.getPastEvents("Created", { fromBlock: 0 });
        console.log("createdEvents", createdEvents);
        assert.equal(createdEvents.length, 1);
        assert.equal(createdEvents[0].returnValues.owner, liquidator);

        // To verify contract type detection is correct for a standard feed, check the fifth log to see it matches expected.
        assert.isTrue(spyLogIncludes(spy, 8, '"collateralDecimals":18'));
        assert.isTrue(spyLogIncludes(spy, 8, '"syntheticDecimals":18'));
        assert.isTrue(spyLogIncludes(spy, 8, '"priceFeedDecimals":18'));
=======
        assert.isTrue(spyLogIncludes(spy, 8, "DSProxy deployed for your EOA"));
        const createdEvents = await dsProxyFactory.getPastEvents("Created", { fromBlock: 0 });

        assert.equal(createdEvents.length, 1);
        assert.equal(createdEvents[0].returnValues.owner, liquidator);
        // To verify contract type detection is correct for a standard feed, check the fifth log to see it matches expected.
        assert.isTrue(spyLogIncludes(spy, 9, '"collateralDecimals":18'));
        assert.isTrue(spyLogIncludes(spy, 9, '"syntheticDecimals":18'));
        assert.isTrue(spyLogIncludes(spy, 9, '"priceFeedDecimals":18'));
>>>>>>> 0eea3fbb
      });
      it("Correctly detects contract type and rejects unknown contract types", async function() {
        spy = sinon.spy();
        spyLogger = winston.createLogger({
          level: "debug",
          transports: [new SpyTransport({ level: "debug" }, { spy: spy })]
        });

        await Poll.run({
          logger: spyLogger,
          web3,
          financialContractAddress: financialContract.address,
          pollingDelay,
          errorRetries,
          errorRetriesTimeout,
          priceFeedConfig: defaultPriceFeedConfig
        });

        for (let i = 0; i < spy.callCount; i++) {
          assert.notEqual(spyLogLevel(spy, i), "error");
        }

        // To verify decimal detection is correct for a standard feed, check the fifth log to see it matches expected.
        assert.isTrue(spyLogIncludes(spy, 5, `"contractVersion":"${contractVersion.contractVersion}"`));
        assert.isTrue(spyLogIncludes(spy, 5, `"contractType":"${contractVersion.contractType}"`));

        // There should be no DSProxy deployed as we did not parametrize the bot to use one.
        assert.equal((await dsProxyFactory.getPastEvents("Created")).length, 0);
      });

      it("Correctly rejects unknown contract types", async function() {
        // Should produce an error on a contract type that is unknown. set the financialContract as the finder, for example
        spy = sinon.spy();
        spyLogger = winston.createLogger({
          level: "debug",
          transports: [new SpyTransport({ level: "debug" }, { spy: spy })]
        });
        let didThrowError = false;
        let errorString;
        try {
          await Poll.run({
            logger: spyLogger,
            web3,
            financialContractAddress: finder.address,
            pollingDelay,
            errorRetries,
            errorRetriesTimeout,
            priceFeedConfig: defaultPriceFeedConfig
          });
        } catch (error) {
          didThrowError = true;
          errorString = error.toString();
        }

        assert.isTrue(didThrowError);
        assert.isTrue(errorString.includes("Contract version specified or inferred is not supported by this bot"));
      });
      it("Correctly re-tries after failed execution loop", async function() {
        // To create an error within the liquidator bot we can create a price feed that we know will throw an error.
        // Specifically, creating a uniswap feed with no `sync` events will generate an error. We can then check
        // the execution loop re-tries an appropriate number of times and that the associated logs are generated.
        const uniswap = await UniswapMock.new();
        // token0 and token1 don't matter here so we just arbitrarily set them to an existing token
        // that is already created, like `collateralToken`.
        await uniswap.setTokens(collateralToken.address, collateralToken.address);

        // We will also create a new spy logger, listening for debug events to validate the re-tries.
        spyLogger = winston.createLogger({
          level: "debug",
          transports: [new SpyTransport({ level: "debug" }, { spy: spy })]
        });

        defaultPriceFeedConfig = {
          type: "uniswap",
          uniswapAddress: uniswap.address,
          twapLength: 1,
          lookback: 1,
          getTimeOverride: { useBlockTime: true } // enable tests to run in hardhat
        };

        errorRetries = 3; // set execution retries to 3 to validate.
        let errorThrown = false;
        try {
          await Poll.run({
            logger: spyLogger,
            web3,
            financialContractAddress: financialContract.address,
            pollingDelay,
            errorRetries,
            errorRetriesTimeout,
            priceFeedConfig: defaultPriceFeedConfig
          });
        } catch (error) {
          errorThrown = true;
        }

        // Iterate over all log events and count the number of empStateUpdates, liquidator check for liquidation events
        // execution loop errors and finally liquidator polling errors.
        let reTryCounts = {
          empStateUpdates: 0,
          checkingForLiquidatable: 0,
          executionLoopErrors: 0
        };
        for (let i = 0; i < spy.callCount; i++) {
          if (spyLogIncludes(spy, i, "Financial Contract state updated")) reTryCounts.empStateUpdates += 1;
          if (spyLogIncludes(spy, i, "Checking for liquidatable positions")) reTryCounts.checkingForLiquidatable += 1;
          if (spyLogIncludes(spy, i, "An error was thrown in the execution loop")) reTryCounts.executionLoopErrors += 1;
        }

        assert.equal(reTryCounts.empStateUpdates, 4); // Initial loop and each 3 re-try should update the Financial Contract state. Expect 4 logs.
        assert.equal(reTryCounts.checkingForLiquidatable, 4); // Initial loop and 3 re-try should check for liquidable positions. Expect 4 logs.
        assert.equal(reTryCounts.executionLoopErrors, 3); // Each re-try create a log. These only occur on re-try and so expect 3 logs.
        assert.isTrue(errorThrown); // An error should have been thrown after the 3 execution re-tries.
      });
      it("starts with wdf params and runs without errors", async function() {
        const liquidatorConfig = {
          whaleDefenseFundWei: "1000000",
          defenseActivationPercent: 50
        };
        await Poll.run({
          logger: spyLogger,
          web3,
          financialContractAddress: financialContract.address,
          pollingDelay,
          errorRetries,
          errorRetriesTimeout,
          priceFeedConfig: defaultPriceFeedConfig,
          liquidatorConfig
        });
        for (let i = 0; i < spy.callCount; i++) {
          assert.notEqual(spyLogLevel(spy, i), "error");
        }
      });

      it("Liquidator config packed correctly", async function() {
        // We will also create a new spy logger, listening for debug events to validate the liquidatorConfig.
        spy = sinon.spy();
        spyLogger = winston.createLogger({
          level: "debug",
          transports: [new SpyTransport({ level: "debug" }, { spy: spy })]
        });

        // We test that startingBlock and endingBlock params get packed into
        // the liquidatorConfig correctly by the Liquidator bot.
        const liquidatorConfig = {
          whaleDefenseFundWei: "1000000",
          defenseActivationPercent: 50
        };
        const startingBlock = 9;
        const endingBlock = 10;
        await Poll.run({
          logger: spyLogger,
          web3,
          financialContractAddress: financialContract.address,
          pollingDelay,
          errorRetries,
          errorRetriesTimeout,
          priceFeedConfig: defaultPriceFeedConfig,
          liquidatorConfig,
          startingBlock,
          endingBlock
        });

        // 5th log should list the liquidatorConfig with the expected starting and ending block.
        assert.equal(spy.getCall(5).lastArg.liquidatorConfig.startingBlock, startingBlock);
        assert.equal(spy.getCall(5).lastArg.liquidatorConfig.endingBlock, endingBlock);
      });
    });
  });
});<|MERGE_RESOLUTION|>--- conflicted
+++ resolved
@@ -509,19 +509,6 @@
 
         // A log of a deployed DSProxy should be included.
         assert.isTrue(spyLogIncludes(spy, 6, "No DSProxy found for EOA. Deploying new DSProxy"));
-<<<<<<< HEAD
-        assert.isTrue(spyLogIncludes(spy, 7, "DSProxy deployed for your EOA"));
-        console.log("dsProxyFactory", dsProxyFactory.address);
-        const createdEvents = await dsProxyFactory.getPastEvents("Created", { fromBlock: 0 });
-        console.log("createdEvents", createdEvents);
-        assert.equal(createdEvents.length, 1);
-        assert.equal(createdEvents[0].returnValues.owner, liquidator);
-
-        // To verify contract type detection is correct for a standard feed, check the fifth log to see it matches expected.
-        assert.isTrue(spyLogIncludes(spy, 8, '"collateralDecimals":18'));
-        assert.isTrue(spyLogIncludes(spy, 8, '"syntheticDecimals":18'));
-        assert.isTrue(spyLogIncludes(spy, 8, '"priceFeedDecimals":18'));
-=======
         assert.isTrue(spyLogIncludes(spy, 8, "DSProxy deployed for your EOA"));
         const createdEvents = await dsProxyFactory.getPastEvents("Created", { fromBlock: 0 });
 
@@ -531,7 +518,6 @@
         assert.isTrue(spyLogIncludes(spy, 9, '"collateralDecimals":18'));
         assert.isTrue(spyLogIncludes(spy, 9, '"syntheticDecimals":18'));
         assert.isTrue(spyLogIncludes(spy, 9, '"priceFeedDecimals":18'));
->>>>>>> 0eea3fbb
       });
       it("Correctly detects contract type and rejects unknown contract types", async function() {
         spy = sinon.spy();
