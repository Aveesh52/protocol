const assert = require("assert");

const { getFromBlock, runTransaction } = require("@uma/common");
class DSProxyManager {
  /**
   * @notice Constructs new Liquidator bot.
   * @param {Object} logger Module used to send logs.
   * @param {Object} web3 Web3 object to submit transactions and process on-chain info.
   * @param {Object} gasEstimator Module used to estimate optimal gas price with which to send txns.
   * @param {String} account Ethereum account from which to send txns.
   * @param {String} dsProxyFactoryAddress address of the DSProxy factory to create new DSProxies and the like.
   */
  constructor({ logger, web3, gasEstimator, account, dsProxyFactoryAddress, dsProxyFactoryAbi, dsProxyAbi }) {
    assert(web3.utils.isAddress(account), "Account needs to be a valid address");
    assert(web3.utils.isAddress(dsProxyFactoryAddress), "dsProxyFactoryAddress needs to be a valid contract address");
    this.logger = logger;
    this.account = account;
    this.web3 = web3;
    this.gasEstimator = gasEstimator;
    this.dsProxyFactoryAddress = dsProxyFactoryAddress;
    this.dsProxyFactory = new web3.eth.Contract(dsProxyFactoryAbi, dsProxyFactoryAddress);
    this.dsProxyAbi = dsProxyAbi;
    this.dsProxy = null;
    this.dsProxyAddress = null;

    // Helper functions from web3.
    this.isAddress = this.web3.utils.isAddress;

    // Multiplier applied to Truffle's estimated gas limit for a transaction to send.
    this.GAS_LIMIT_BUFFER = 1.25;
  }

  getDSProxyFactoryAddress() {
    return this.dsProxyFactoryAddress;
  }

  getDSProxyAddress() {
    if (!this.dsProxyFactoryAddress) throw new Error("DSProxy not yet set! call initializeDSProxy first!");
    return this.dsProxyAddress;
  }

  // Load in an existing DSProxy for the account EOA if one already exists or create a new one for the user. Note that
  // the user can provide a dsProxyAddress if they want to override the factory behaviour and load in a DSProxy directly.
  async initializeDSProxy(dsProxyAddress = null, shouldCreateProxy = true) {
    if (dsProxyAddress) {
      this.logger.debug({
        at: "DSProxyManager",
        message: "Initalizing to a provided DSProxy Address",
        dsProxyAddress
      });
      this.dsProxyAddress = dsProxyAddress;
      this.dsProxy = new this.web3.eth.Contract(this.dsProxyAbi, this.dsProxyAddress);
      return dsProxyAddress;
    }
    this.logger.debug({
      at: "DSProxyManager",
      message: "Initalizing...Looking for existing DSProxies or deploying a new one for the provided EOA",
      dsProxyFactoryAddress: this.dsProxyFactoryAddress
    });

    if (this.dsProxy && this.dsProxyAddress) return this.dsProxyAddress;
    const fromBlock = await getFromBlock(this.web3);
    const events = await this.dsProxyFactory.getPastEvents("Created", { fromBlock, filter: { owner: this.account } });

    // The user already has a DSProxy deployed. Load it in from the events.
    if (events.length > 0) {
      this.dsProxyAddress = events[events.length - 1].returnValues.proxy; // use the most recent DSProxy (end index).
      this.dsProxy = new this.web3.eth.Contract(this.dsProxyAbi, this.dsProxyAddress);
      this.logger.debug({
        at: "DSProxyManager",
        message: "DSProxy has been loaded in for the EOA",
        dsProxyAddress: this.dsProxyAddress,
        tx: events[events.length - 1].transactionHash,
        account: this.account
      });
    }

    // The user does not yet have a DSProxy. Create them one, if they have enabled shouldCreateProxy.
    if (events.length == 0 && shouldCreateProxy) {
      this.logger.debug({
        at: "DSProxyManager",
        message: "No DSProxy found for EOA. Deploying new DSProxy",
        account: this.account
      });
      await this.gasEstimator.update();
      const dsProxyCreateTx = await this.dsProxyFactory.methods.build().send({
        from: this.account,
        gasPrice: this.gasEstimator.getCurrentFastPrice()
      });
      this.dsProxyAddress = dsProxyCreateTx.events.Created.returnValues.proxy;
      this.dsProxy = new this.web3.eth.Contract(this.dsProxyAbi, this.dsProxyAddress);
      this.logger.info({
        at: "DSProxyManager",
        message: "DSProxy deployed for your EOA 🚀",
        dsProxyAddress: this.dsProxyAddress,
        tx: dsProxyCreateTx.transactionHash,
        account: this.account
      });
    }
    return this.dsProxyAddress;
  }
  // Encode with `yourTruffleContractInstance.yourMethod(params1,param2).encodeABI()
  async callFunctionOnExistingLibrary(libraryAddress, callData) {
    assert(this.dsProxy, "DSProxy must first be initialized to use this method");
    assert(this.isAddress(libraryAddress), "Library address must be valid address");
    assert(typeof callData === "string", "Call data must be a string");
    this.logger.debug({
      at: "DSProxyManager",
      message: "Executing function on deployed library",
      libraryAddress,
      callData
    });

<<<<<<< HEAD
    const executeTransaction = await runTransaction({
      transaction: this.dsProxy.methods["execute(address,bytes)"](libraryAddress, callData),
      config: {
        gasPrice: this.gasEstimator.getCurrentFastPrice(),
        from: this.account,
        nonce: await this.web3.eth.getTransactionCount(this.account)
      }
=======
    await this.gasEstimator.update();
    const executeTransaction = await this.dsProxy.methods["execute(address,bytes)"](libraryAddress, callData).send({
      from: this.account,
      gasPrice: this.gasEstimator.getCurrentFastPrice()
>>>>>>> 0eea3fbb
    });

    this.logger.info({
      at: "DSProxyManager",
      message: "Executed function on deployed library 📸",
      libraryAddress,
      callData,
      tx: executeTransaction.transactionHash
    });
    return executeTransaction;
  }
  // Extract call code using the `.abi` syntax on a truffle object or the `getABI(contractType,contractVersion)` from common.
  async callFunctionOnNewlyDeployedLibrary(callCode, callData) {
    assert(this.dsProxy, "DSProxy must first be initialized to use this method");
    assert(typeof callCode === "string", "Call code must be a string");
    assert(typeof callData === "string", "Call data must be a string");
    this.logger.debug({
      at: "DSProxyManager",
      message: "Executing function on library that will be deployed in the same transaction",
      callData,
      callCode
    });

<<<<<<< HEAD
    const executeTransaction = await runTransaction({
      transaction: this.dsProxy.methods["execute(bytes,bytes)"](callCode, callData),
      config: {
        gasPrice: this.gasEstimator.getCurrentFastPrice(),
        from: this.account,
        nonce: await this.web3.eth.getTransactionCount(this.account)
      }
=======
    await this.gasEstimator.update();
    const executeTransaction = await this.dsProxy.methods["execute(bytes,bytes)"](callCode, callData).send({
      from: this.account,
      gasPrice: this.gasEstimator.getCurrentFastPrice()
>>>>>>> 0eea3fbb
    });

    this.logger.info({
      at: "DSProxyManager",
      message: "Executed function on a freshly deployed library, created in the same tx 🤗",
      callData,
      tx: executeTransaction.receipt.transactionHash
    });
    return executeTransaction;
  }
}

module.exports = {
  DSProxyManager
};<|MERGE_RESOLUTION|>--- conflicted
+++ resolved
@@ -110,8 +110,7 @@
       libraryAddress,
       callData
     });
-
-<<<<<<< HEAD
+    await this.gasEstimator.update();
     const executeTransaction = await runTransaction({
       transaction: this.dsProxy.methods["execute(address,bytes)"](libraryAddress, callData),
       config: {
@@ -119,12 +118,6 @@
         from: this.account,
         nonce: await this.web3.eth.getTransactionCount(this.account)
       }
-=======
-    await this.gasEstimator.update();
-    const executeTransaction = await this.dsProxy.methods["execute(address,bytes)"](libraryAddress, callData).send({
-      from: this.account,
-      gasPrice: this.gasEstimator.getCurrentFastPrice()
->>>>>>> 0eea3fbb
     });
 
     this.logger.info({
@@ -148,7 +141,7 @@
       callCode
     });
 
-<<<<<<< HEAD
+    await this.gasEstimator.update();
     const executeTransaction = await runTransaction({
       transaction: this.dsProxy.methods["execute(bytes,bytes)"](callCode, callData),
       config: {
@@ -156,12 +149,6 @@
         from: this.account,
         nonce: await this.web3.eth.getTransactionCount(this.account)
       }
-=======
-    await this.gasEstimator.update();
-    const executeTransaction = await this.dsProxy.methods["execute(bytes,bytes)"](callCode, callData).send({
-      from: this.account,
-      gasPrice: this.gasEstimator.getCurrentFastPrice()
->>>>>>> 0eea3fbb
     });
 
     this.logger.info({
