--- conflicted
+++ resolved
@@ -32,20 +32,12 @@
 const uniswapBlockCache = {};
 
 async function createPriceFeed(logger, web3, networker, getTime, config) {
-<<<<<<< HEAD
-  const Uniswap = getTruffleContract("Uniswap", web3);
+  const UniswapV2 = getTruffleContract("UniswapV2", web3);
+  const UniswapV3 = getTruffleContract("UniswapV3", web3);
   const ERC20 = getTruffleContract("ExpandedERC20", web3);
   const Balancer = getTruffleContract("Balancer", web3);
   const VaultInterface = getTruffleContract("VaultInterface", web3);
   const Perpetual = getTruffleContract("Perpetual", web3);
-=======
-  const UniswapV2 = getTruffleContract("UniswapV2", web3, "latest");
-  const UniswapV3 = getTruffleContract("UniswapV3", web3, "latest");
-  const ERC20 = getTruffleContract("ExpandedERC20", web3, "latest");
-  const Balancer = getTruffleContract("Balancer", web3, "latest");
-  const VaultInterface = getTruffleContract("VaultInterface", web3, "latest");
-  const Perpetual = getTruffleContract("Perpetual", web3, "latest");
->>>>>>> 8e5cfd6f
 
   if (config.type === "cryptowatch") {
     const requiredFields = ["exchange", "pair", "lookback", "minTimeBetweenUpdates"];
