// An implementation of PriceFeedInterface that uses a Uniswap v2 TWAP as the price feed source.

const { PriceFeedInterface } = require("./PriceFeedInterface");
const { computeTWAP } = require("./utils");
const { ConvertDecimals, averageBlockTimeSeconds } = require("@uma/common");
class UniswapPriceFeed extends PriceFeedInterface {
  /**
   * @notice Constructs new uniswap TWAP price feed object.
   * @param {Object} logger Winston module used to send logs.
   * @param {Object} uniswapAbi Uniswap Market Truffle ABI object to create a contract instance to query prices.
   * @param {Object} web3 Provider from Truffle instance to connect to Ethereum network.
   * @param {String} uniswapAddress Ethereum address of the Uniswap market the price feed is monitoring.
   * @param {Integer} twapLength Duration of the time weighted average computation used by the price feed.
   * @param {Integer} historicalLookback How far in the past historical prices will be available using getHistoricalPrice.
   * @param {Function} getTime Returns the current time.
   * @param {Bool} invertPrice Indicates if the Uniswap pair is computed as reserve0/reserve1 (true) or
   * @param {Integer} poolDecimals Precision that prices are reported in on-chain
   * @param {Integer} priceFeedDecimals Precision that the caller wants precision to be reported in
   * @return None or throws an Error.
   */
  constructor(
    logger,
    uniswapAbi,
    web3,
    uniswapAddress,
    twapLength,
    historicalLookback,
    getTime,
    invertPrice,
    poolDecimals = 18,
    priceFeedDecimals = 18
  ) {
    super();
    this.logger = logger;
    this.web3 = web3;

    this.uniswap = new web3.eth.Contract(uniswapAbi, uniswapAddress);
    this.uuid = `Uniswap-${uniswapAddress}`;
    this.twapLength = twapLength;
    this.getTime = getTime;
    this.historicalLookback = historicalLookback;
    this.invertPrice = invertPrice;
    // The % of the lookback window (historicalLookback + twapLength) that we want to query for Uniswap
    // Sync events. For example, 1.1 = 110% meaning that we'll look back 110% * (historicalLookback + twapLength)
    // seconds, in blocks, for Sync events.
    this.bufferBlockPercent = 1.1;

    // TODO: Should/Can we read in `poolDecimals` from the this.uniswap?
    this.poolDecimals = poolDecimals;
    this.priceFeedDecimals = priceFeedDecimals;

    // Helper functions from web3.
    this.toBN = this.web3.utils.toBN;
    this.toWei = this.web3.utils.toWei;

    // Convert _bn precision from poolDecimals to desired decimals by scaling up or down based
    // on the relationship between pool precision and the desired decimals.
    this.convertPoolDecimalsToPriceFeedDecimals = ConvertDecimals(this.poolDecimals, this.priceFeedDecimals, this.web3);
  }

  getCurrentPrice() {
    return this.currentTwap && this.convertPoolDecimalsToPriceFeedDecimals(this.currentTwap);
  }

  getHistoricalPrice(time) {
    if (time < this.lastUpdateTime - this.historicalLookback) {
      // Requesting an historical TWAP earlier than the lookback.
      return null;
    }

    const historicalPrice = this._computeTwap(this.events, time - this.twapLength, time);
    if (historicalPrice) {
      return [this.convertPoolDecimalsToPriceFeedDecimals(historicalPrice), null];
    } else {
      return [null, `${this.uuid} missing historical price @ time ${time}`];
    }
  }

  getLastUpdateTime() {
    return this.lastUpdateTime;
  }

  getLookback() {
    return this.historicalLookback;
  }

  // Not part of the price feed interface. Can be used to pull the uniswap price at the most recent block.
  getLastBlockPrice() {
    return this.lastBlockPrice && this.convertPoolDecimalsToPriceFeedDecimals(this.lastBlockPrice);
  }

  getPriceFeedDecimals() {
    return this.priceFeedDecimals;
  }

  async update() {
    // Approximate the first block from which we'll need price data from based on the
    // lookback and twap length:
    const lookbackWindow = this.twapLength + this.historicalLookback;
    const currentTime = await this.getTime();
    const earliestLookbackTime = currentTime - lookbackWindow;
    const latestBlockNumber = (await this.web3.eth.getBlock("latest")).number;
    // Add cushion in case `averageBlockTimeSeconds` underestimates the seconds per block:
    let lookbackBlocks = Math.ceil((this.bufferBlockPercent * lookbackWindow) / (await averageBlockTimeSeconds()));

    let events = []; // Caches sorted events (to keep subsequent event queries as small as possible).
    let blocks = {}; // Caches blocks (so we don't have to re-query timestamps).
    let fromBlock = Infinity; // Arbitrary initial value > 0.

    // For loop continues until the start block hits 0 or the first event is before the earlest lookback time.
    for (let i = 0; !(fromBlock === 0 || events[0]?.timestamp <= earliestLookbackTime); i++) {
      // Uses latest unless the events array already has data. If so, it only queries _before_ existing events.
      const toBlock = events[0] ? events[0].blockNumber - 1 : "latest";

      // By taking larger powers of 2, this doubles the lookback each time.
      fromBlock = Math.max(0, latestBlockNumber - lookbackBlocks * 2 ** i);

      const newEvents = await this._getSortedSyncEvents(fromBlock, toBlock).then(newEvents => {
        // Grabs the timestamps for all blocks, but avoids re-querying by .then-ing any cached blocks.
        return Promise.all(
          newEvents.map(event => {
            // If there is nothing in the cache for this block number, add a new promise that will resolve to the block.
            if (!blocks[event.blockNumber]) {
              blocks[event.blockNumber] = this.web3.eth.getBlock(event.blockNumber);
            }

            // Add a .then to the promise that sets the timestamp (and price) for this event after the promise resolves.
            return blocks[event.blockNumber].then(block => {
              event.timestamp = block.timestamp;
              event.price = this._getPriceFromSyncEvent(event);
              return event;
            });
          })
        );
      });

      // Adds newly queried events to the array.
      events = [...newEvents, ...events];
    }

    // If there are still no prices, return null to allow the user to handle the absence of data.
    if (events.length === 0) {
      this.currentTwap = null;
      this.lastBlockPrice = null;
      this.events = [];
      return;
    }

    // Filter out events where price is null.
    this.events = events.filter(e => e.price !== null);

    // Price at the end of the most recent block.
    this.lastBlockPrice = this.events[this.events.length - 1].price;

    // Compute TWAP up to the current time.
    this.currentTwap = this._computeTwap(this.events, currentTime - this.twapLength, currentTime);

    this.lastUpdateTime = currentTime;
  }

  async _getSortedSyncEvents(fromBlock, toBlock) {
    const events = await this.uniswap.getPastEvents("Sync", { fromBlock: fromBlock, toBlock: toBlock });
    // Primary sort on block number. Secondary sort on transactionIndex. Tertiary sort on logIndex.
    events.sort((a, b) => {
      if (a.blockNumber !== b.blockNumber) {
        return a.blockNumber - b.blockNumber;
      }

      if (a.transactionIndex !== b.transactionIndex) {
        return a.transactionIndex - b.transactionIndex;
      }

      return a.logIndex - b.logIndex;
    });

<<<<<<< HEAD
    // Search backwards through the array and grab block timestamps for everything in our lookback window.
    // Get Time can either be a synchronous OR asynchronous function depending on how the UniswapPriceFeed is setup.
    // Specifically, when tests are run using hardhat, we use the current block number as the getTimeFunction. This
    // check enables us to support both types of getTime functions.
    const currentTime = this.getTime.constructor.name === "AsyncFunction" ? await this.getTime() : this.getTime();

    const lookbackWindowStart = currentTime - lookbackWindow;
    let i = events.length;
    while (i !== 0) {
      const event = events[--i];
      event.timestamp = (await this.web3.eth.getBlock(event.blockNumber)).timestamp;

      // @dev: _getPriceFromSyncEvent() will return null if the price cannot be calculated, which is possible
      // if one of the reserve amounts is 0 for example.
      event.price = this._getPriceFromSyncEvent(event);

      if (event.timestamp <= lookbackWindowStart) {
        break;
      }
    }

    // Cut off all the events that were before the time we care about.
    this.events = events.slice(i);

    // Filter out events where price is null.
    this.events = this.events.filter(e => e.price !== null);

    // Price at the end of the most recent block.
    this.lastBlockPrice = this.events[this.events.length - 1].price;

    // Compute TWAP up to the current time.
    this.currentTwap = this._computeTwap(this.events, currentTime - this.twapLength, currentTime);

    this.lastUpdateTime = currentTime;
=======
    return events;
>>>>>>> 0ae44dfa
  }

  _getPriceFromSyncEvent(event) {
    const fixedPointAdjustment = this.toBN(this.toWei("1"));

    // Currently assumes that token0 is the price denominator and token1 is the numerator.
    // TODO: allow the constructor to select the denominator currency.
    const reserve0 = this.toBN(event.returnValues.reserve0);
    const reserve1 = this.toBN(event.returnValues.reserve1);

    if (reserve1.isZero() || reserve0.isZero()) return null;

    if (this.invertPrice) {
      return reserve0.mul(fixedPointAdjustment).div(reserve1);
    } else {
      return reserve1.mul(fixedPointAdjustment).div(reserve0);
    }
  }

  _computeTwap(eventsIn, startTime, endTime) {
    const events = eventsIn.map(e => {
      return [e.timestamp, e.price];
    });
    return computeTWAP(events, startTime, endTime, this.toBN("0"));
  }
}

module.exports = {
  UniswapPriceFeed
};<|MERGE_RESOLUTION|>--- conflicted
+++ resolved
@@ -173,44 +173,7 @@
       return a.logIndex - b.logIndex;
     });
 
-<<<<<<< HEAD
-    // Search backwards through the array and grab block timestamps for everything in our lookback window.
-    // Get Time can either be a synchronous OR asynchronous function depending on how the UniswapPriceFeed is setup.
-    // Specifically, when tests are run using hardhat, we use the current block number as the getTimeFunction. This
-    // check enables us to support both types of getTime functions.
-    const currentTime = this.getTime.constructor.name === "AsyncFunction" ? await this.getTime() : this.getTime();
-
-    const lookbackWindowStart = currentTime - lookbackWindow;
-    let i = events.length;
-    while (i !== 0) {
-      const event = events[--i];
-      event.timestamp = (await this.web3.eth.getBlock(event.blockNumber)).timestamp;
-
-      // @dev: _getPriceFromSyncEvent() will return null if the price cannot be calculated, which is possible
-      // if one of the reserve amounts is 0 for example.
-      event.price = this._getPriceFromSyncEvent(event);
-
-      if (event.timestamp <= lookbackWindowStart) {
-        break;
-      }
-    }
-
-    // Cut off all the events that were before the time we care about.
-    this.events = events.slice(i);
-
-    // Filter out events where price is null.
-    this.events = this.events.filter(e => e.price !== null);
-
-    // Price at the end of the most recent block.
-    this.lastBlockPrice = this.events[this.events.length - 1].price;
-
-    // Compute TWAP up to the current time.
-    this.currentTwap = this._computeTwap(this.events, currentTime - this.twapLength, currentTime);
-
-    this.lastUpdateTime = currentTime;
-=======
     return events;
->>>>>>> 0ae44dfa
   }
 
   _getPriceFromSyncEvent(event) {
