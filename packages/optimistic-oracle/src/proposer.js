const { Networker, createReferencePriceFeedForFinancialContract } = require("@uma/financial-templates-lib");
const {
  getPrecisionForIdentifier,
  createObjectFromDefaultProps,
  MAX_UINT_VAL,
  runTransaction
} = require("@uma/common");
const { getAbi } = require("@uma/core");

class OptimisticOracleProposer {
  /**
   * @notice Constructs new OO Proposer bot.
   * @param {Object} logger Module used to send logs.
   * @param {Object} optimisticOracleClient Module used to query OO information on-chain.
   * @param {Object} gasEstimator Module used to estimate optimal gas price with which to send txns.
   * @param {String} account Ethereum account from which to send txns.
   * @param {Object} commonPriceFeedConfig Default configuration to construct all price feed objects.
   * @param {Object} [optimisticOracleProposerConfig] Contains fields with which constructor will attempt to override defaults.
   */
  constructor({
    logger,
    optimisticOracleClient,
    gasEstimator,
    account,
    commonPriceFeedConfig,
    optimisticOracleProposerConfig
  }) {
    this.logger = logger;
    this.account = account;
    this.optimisticOracleClient = optimisticOracleClient;
    this.web3 = this.optimisticOracleClient.web3;
    this.commonPriceFeedConfig = commonPriceFeedConfig;

    // Gas Estimator to calculate the current Fast gas rate.
    this.gasEstimator = gasEstimator;

<<<<<<< HEAD
=======
    // Multiplier applied to Truffle's estimated gas limit for a transaction to send.
    this.GAS_LIMIT_BUFFER = 1.25;

>>>>>>> 0cf1c5be
    this.optimisticOracleContract = this.optimisticOracleClient.oracle;

    // Cached mapping of identifiers to pricefeed classes
    this.priceFeedCache = {};

    // Helper functions from web3.
    this.BN = this.web3.utils.BN;
    this.toBN = this.web3.utils.toBN;
    this.toWei = this.web3.utils.toWei;
    this.fromWei = this.web3.utils.fromWei;
    this.utf8ToHex = this.web3.utils.utf8ToHex;
    this.hexToUtf8 = this.web3.utils.hexToUtf8;

    // Default config settings. Liquidator deployer can override these settings by passing in new
    // values via the `optimisticOracleProposerConfig` input object. The `isValid` property is a function that should be called
    // before resetting any config settings. `isValid` must return a Boolean.
    const defaultConfig = {
      txnGasLimit: {
        // `txnGasLimit`: Gas limit to set for sending on-chain transactions.
        value: 9000000, // Can see recent averages here: https://etherscan.io/chart/gaslimit
        isValid: x => {
          return x >= 6000000 && x < 15000000;
        }
      },
      disputePriceErrorPercent: {
        // `disputePricePrecisionOfError`: Proposal prices that differ from the dispute price
        //                                 more than this % error will be disputed. e.g. 0.05
        //                                 implies 5% margin of error from the historical price
        //                                 computed by the local pricefeed.
        value: 0.05,
        isValid: x => {
          return x >= 0 && x < 1;
        }
      }
    };

    // Validate and set config settings to class state.
    const configWithDefaults = createObjectFromDefaultProps(optimisticOracleProposerConfig, defaultConfig);
    Object.assign(this, configWithDefaults);
  }

  async update() {
    await Promise.all([this.optimisticOracleClient.update(), this.gasEstimator.update()]);

    // Increase allowances for all relevant collateral currencies.
    // TODO: Consider whether this should happen in a separate function (i.e. `setAllowances`) or within
    // the `sendProposals()` method.
    await this._setAllowances();
  }

  // Submit proposals to unproposed price requests.
  async sendProposals() {
    this.logger.debug({
      at: "OptimisticOracleProposer#sendProposals",
      message: "Checking for unproposed price requests to send proposals for"
    });

    // TODO: Should allow user to filter out price requests with rewards below a threshold,
    // allowing the bot to prevent itself from being induced to unprofitably propose.
    for (let priceRequest of this.optimisticOracleClient.getUnproposedPriceRequests()) {
      await this._sendProposal(priceRequest);
    }
  }

  // Submit disputes to proposed price requests.
  async sendDisputes() {
    this.logger.debug({
      at: "OptimisticOracleProposer#sendDisputes",
      message: "Checking for undisputed price requests to dispute"
    });

    for (let priceRequest of this.optimisticOracleClient.getUndisputedProposals()) {
      await this._sendDispute(priceRequest);
    }
  }
<<<<<<< HEAD

  // Settle disputes where this bot was the disputer and proposals where this bot was the proposer.
  async settleRequests() {
    this.logger.debug({
      at: "OptimisticOracleProposer#settleRequests",
      message: "Checking for proposals and disputes to settle"
    });

    for (let priceRequest of this.optimisticOracleClient
      .getSettleableProposals(this.account)
      .concat(this.optimisticOracleClient.getSettleableDisputes(this.account))) {
      await this._settleRequest(priceRequest);
    }
  }

  /** **********************************
   *
   * INTERNAL METHODS
   *
   ************************************/

  // Construct proposal transaction and send or return early if an error is encountered.
  async _sendProposal(priceRequest) {
    const priceFeed = await this._createOrGetCachedPriceFeed(priceRequest.identifier);

    // Pricefeed is either constructed correctly or is null.
    if (!priceFeed) {
      this.logger.error({
        at: "OptimisticOracleProposer#sendProposals",
        message: "Failed to construct a PriceFeed for price request",
        priceRequest
      });
      return;
    }

    // With pricefeed successfully constructed, get a proposal price
    await priceFeed.update();
    let proposalPrice;
    try {
      proposalPrice = (await priceFeed.getHistoricalPrice(priceRequest.timestamp)).toString();
    } catch (error) {
      this.logger.error({
        at: "OptimisticOracleProposer#sendProposals",
        message: "Failed to query historical price for price request",
        priceRequest,
        error
=======

  // Settle disputes where this bot was the disputer and proposals where this bot was the proposer.
  async settleRequests() {
    this.logger.debug({
      at: "OptimisticOracleProposer#settleRequests",
      message: "Checking for proposals and disputes to settle"
    });

    for (let priceRequest of this.optimisticOracleClient
      .getSettleableProposals(this.account)
      .concat(this.optimisticOracleClient.getSettleableDisputes(this.account))) {
      await this._settleRequest(priceRequest);
    }
  }

  /** **********************************
   *
   * INTERNAL METHODS
   *
   ************************************/

  // Construct proposal transaction and send or return early if an error is encountered.
  async _sendProposal(priceRequest) {
    const priceFeed = await this._createOrGetCachedPriceFeed(priceRequest.identifier);

    // Pricefeed is either constructed correctly or is null.
    if (!priceFeed) {
      this.logger.error({
        at: "OptimisticOracleProposer#sendProposals",
        message: "Failed to construct a PriceFeed for price request",
        priceRequest
      });
      return;
    }

    // With pricefeed successfully constructed, get a proposal price
    await priceFeed.update();
    let proposalPrice;
    try {
      proposalPrice = (await priceFeed.getHistoricalPrice(priceRequest.timestamp)).toString();
    } catch (error) {
      this.logger.error({
        at: "OptimisticOracleProposer#sendProposals",
        message: "Failed to query historical price for price request",
        priceRequest,
        error
      });
      return;
    }

    // Create the transaction.
    const proposal = this.optimisticOracleContract.methods.proposePrice(
      priceRequest.requester,
      this.utf8ToHex(priceRequest.identifier),
      priceRequest.timestamp,
      priceRequest.ancillaryData,
      proposalPrice
    );

    // Simple version of inventory management: simulate the transaction and assume that if it fails,
    // the caller didn't have enough collateral.
    let proposalBond, gasEstimation;
    try {
      [proposalBond, gasEstimation] = await Promise.all([
        proposal.call({ from: this.account }),
        proposal.estimateGas({ from: this.account })
      ]);
    } catch (error) {
      this.logger.error({
        at: "OptimisticOracleProposer#sendProposals",
        message: "Cannot propose price: not enough collateral (or large enough approval)✋",
        proposer: this.account,
        priceRequest,
        error
      });
      return;
    }
    const txnConfig = {
      from: this.account,
      gas: Math.min(Math.floor(gasEstimation * this.GAS_LIMIT_BUFFER), this.txnGasLimit),
      gasPrice: this.gasEstimator.getCurrentFastPrice()
    };

    this.logger.debug({
      at: "OptimisticOracleProposer#sendProposals",
      message: "Proposing new price",
      priceRequest,
      proposalBond,
      proposalPrice,
      txnConfig
    });

    // Send the transaction or report failure.
    let receipt;
    try {
      receipt = await proposal.send(txnConfig);
    } catch (error) {
      this.logger.error({
        at: "OptimisticOracleProposer#sendProposals",
        message: "Failed to propose price🚨",
        priceRequest,
        error
      });
      return;
    }
    const logResult = {
      tx: receipt.transactionHash,
      requester: receipt.events.ProposePrice.returnValues.requester,
      proposer: receipt.events.ProposePrice.returnValues.proposer,
      identifier: this.hexToUtf8(receipt.events.ProposePrice.returnValues.identifier),
      ancillaryData: receipt.events.ProposePrice.returnValues.ancillaryData,
      timestamp: receipt.events.ProposePrice.returnValues.timestamp,
      proposedPrice: receipt.events.ProposePrice.returnValues.proposedPrice,
      expirationTimestamp: receipt.events.ProposePrice.returnValues.expirationTimestamp
    };
    this.logger.info({
      at: "OptimisticOracleProposer#sendProposals",
      message: "Proposed price!💍",
      priceRequest,
      proposalBond,
      proposalPrice,
      txnConfig,
      proposalResult: logResult
    });
  }
  // Construct dispute transaction and send or return early if an error is encountered.
  async _sendDispute(priceRequest) {
    // Get proposal price
    let proposalPrice = priceRequest.proposedPrice;

    // Create pricefeed for identifier
    const priceFeed = await this._createOrGetCachedPriceFeed(priceRequest.identifier);

    // Pricefeed is either constructed correctly or is null.
    if (!priceFeed) {
      this.logger.error({
        at: "OptimisticOracleProposer#sendDisputes",
        message: "Failed to construct a PriceFeed for price request",
        priceRequest
      });
      return;
    }

    // With pricefeed successfully constructed, confirm the proposal price
    await priceFeed.update();
    let disputePrice;
    try {
      disputePrice = (await priceFeed.getHistoricalPrice(priceRequest.timestamp)).toString();
    } catch (error) {
      this.logger.error({
        at: "OptimisticOracleProposer#sendDisputes",
        message: "Failed to query historical price for price request",
        priceRequest,
        error
      });
      return;
    }

    // Return true if `_baselinePrice` * (1 - error %) <= `_testPrice` <= `_baselinePrice` * (1 + error %)
    // else false.
    const _comparePricesWithErrorMargin = (_baselinePrice, _testPrice) => {
      // Note: BN.js does not perform math on decimals, so we will convert the %'s to Wei and back.
      const lowerMargin = _baselinePrice
        .mul(this.toBN(this.toWei((1 - this.disputePriceErrorPercent).toString())))
        .div(this.toBN(this.toWei("1")));
      const upperMargin = _baselinePrice
        .mul(this.toBN(this.toWei((1 + this.disputePriceErrorPercent).toString())))
        .div(this.toBN(this.toWei("1")));
      return _testPrice.gte(lowerMargin) && _testPrice.lte(upperMargin);
    };

    // If proposal price is not equal to the dispute price within margin of error, then
    // prepare dispute. Basically we're assuming that the `disputePrice` is the baseline
    // price.
    let isPriceDisputable = !_comparePricesWithErrorMargin(
      this.toBN(disputePrice.toString()),
      this.toBN(proposalPrice.toString())
    );
    if (isPriceDisputable) {
      // Create the transaction.
      const dispute = this.optimisticOracleContract.methods.disputePrice(
        priceRequest.requester,
        this.utf8ToHex(priceRequest.identifier),
        priceRequest.timestamp,
        priceRequest.ancillaryData
      );

      // Simple version of inventory management: simulate the transaction and assume that if it fails,
      // the caller didn't have enough collateral.
      let disputeBond, gasEstimation;
      try {
        [disputeBond, gasEstimation] = await Promise.all([
          dispute.call({ from: this.account }),
          dispute.estimateGas({ from: this.account })
        ]);
      } catch (error) {
        this.logger.error({
          at: "OptimisticOracleProposer#sendDisputes",
          message: "Cannot dispute price: not enough collateral (or large enough approval)✋",
          proposer: this.account,
          disputeBond,
          priceRequest,
          error
        });
        return;
      }
      const txnConfig = {
        from: this.account,
        gas: Math.min(Math.floor(gasEstimation * this.GAS_LIMIT_BUFFER), this.txnGasLimit),
        gasPrice: this.gasEstimator.getCurrentFastPrice()
      };

      this.logger.debug({
        at: "OptimisticOracleProposer#sendDisputes",
        message: "Disputing proposal",
        priceRequest,
        proposalPrice,
        disputeBond,
        disputePrice,
        allowedError: this.disputePriceErrorPercent,
        txnConfig
>>>>>>> 0cf1c5be
      });
      return;
    }

<<<<<<< HEAD
    // Get successful transaction receipt and return value or error.
    const proposal = this.optimisticOracleContract.methods.proposePrice(
      priceRequest.requester,
      this.utf8ToHex(priceRequest.identifier),
      priceRequest.timestamp,
      priceRequest.ancillaryData,
      proposalPrice
    );
    const txnConfig = {
      gasPrice: this.gasEstimator.getCurrentFastPrice()
    };
    this.logger.debug({
      at: "OptimisticOracleProposer#sendProposals",
      message: "Proposing new price",
      priceRequest,
      proposalPrice,
      txnConfig
    });
    const transactionResult = await runTransaction(
      proposal,
      this.account,
      txnConfig,
      this.GAS_LIMIT_BUFFER,
      this.txnGasLimit
    );

    // Handle error:
    if (transactionResult.error) {
      if (transactionResult.error.type === "call") {
        this.logger.error({
          at: "OptimisticOracleProposer#sendProposals",
          message: "Cannot propose price: not enough collateral (or large enough approval)✋",
          priceRequest,
          error: transactionResult.error
        });
        return;
      } else {
        this.logger.error({
          at: "OptimisticOracleProposer#sendProposals",
          message: "Failed to propose price🚨",
          priceRequest,
          error: transactionResult.error
=======
      // Send the transaction or report failure.
      let receipt;
      try {
        receipt = await dispute.send(txnConfig);
      } catch (error) {
        this.logger.error({
          at: "OptimisticOracleProposer#sendDisputes",
          message: "Failed to dispute proposal🚨",
          priceRequest,
          error
>>>>>>> 0cf1c5be
        });
        return;
      }
    }
    // If no error, transaction must have succeeded
    else {
      let receipt = transactionResult.receipt;
      let returnValue = transactionResult.returnValue;

      const logResult = {
        tx: receipt.transactionHash,
        requester: receipt.events.DisputePrice.returnValues.requester,
        proposer: receipt.events.DisputePrice.returnValues.proposer,
        disputer: receipt.events.DisputePrice.returnValues.disputer,
        identifier: this.hexToUtf8(receipt.events.DisputePrice.returnValues.identifier),
        ancillaryData: receipt.events.DisputePrice.returnValues.ancillaryData,
        timestamp: receipt.events.DisputePrice.returnValues.timestamp,
        proposedPrice: receipt.events.DisputePrice.returnValues.proposedPrice
      };
      this.logger.info({
        at: "OptimisticOracleProposer#sendDisputes",
        message: "Disputed proposal!⛑",
        priceRequest,
        proposalBond: returnValue,
        proposalPrice,
        disputePrice,
        disputeBond,
        allowedError: this.disputePriceErrorPercent,
        txnConfig,
        disputeResult: logResult
      });
    }
  }
<<<<<<< HEAD
  // Construct dispute transaction and send or return early if an error is encountered.
  async _sendDispute(priceRequest) {
    // Get proposal price
    let proposalPrice = priceRequest.proposedPrice;

    // Create pricefeed for identifier
    const priceFeed = await this._createOrGetCachedPriceFeed(priceRequest.identifier);

    // Pricefeed is either constructed correctly or is null.
    if (!priceFeed) {
      this.logger.error({
        at: "OptimisticOracleProposer#sendDisputes",
        message: "Failed to construct a PriceFeed for price request",
        priceRequest
      });
      return;
    }

    // With pricefeed successfully constructed, confirm the proposal price
    await priceFeed.update();
    let disputePrice;
    try {
      disputePrice = (await priceFeed.getHistoricalPrice(priceRequest.timestamp)).toString();
    } catch (error) {
      this.logger.error({
        at: "OptimisticOracleProposer#sendDisputes",
        message: "Failed to query historical price for price request",
=======
  // Construct settlement transaction and send or return early if an error is encountered.
  async _settleRequest(priceRequest) {
    // Create the transaction.
    const settle = this.optimisticOracleContract.methods.settle(
      priceRequest.requester,
      this.utf8ToHex(priceRequest.identifier),
      priceRequest.timestamp,
      priceRequest.ancillaryData
    );

    // Simple version of inventory management: simulate the transaction and assume that if it fails,
    // the caller didn't have enough collateral.
    let payout, gasEstimation;
    try {
      [payout, gasEstimation] = await Promise.all([
        settle.call({ from: this.account }),
        settle.estimateGas({ from: this.account })
      ]);
    } catch (error) {
      this.logger.error({
        at: "OptimisticOracleProposer#settleRequests",
        message: "Cannot settle for unknown reason☹️",
        priceRequest,
        error
      });
      return;
    }
    const txnConfig = {
      from: this.account,
      gas: Math.min(Math.floor(gasEstimation * this.GAS_LIMIT_BUFFER), this.txnGasLimit),
      gasPrice: this.gasEstimator.getCurrentFastPrice()
    };

    this.logger.debug({
      at: "OptimisticOracleProposer#settleRequests",
      message: "Settling proposal or dispute",
      priceRequest,
      payout,
      txnConfig
    });

    // Send the transaction or report failure.
    let receipt;
    try {
      receipt = await settle.send(txnConfig);
    } catch (error) {
      this.logger.error({
        at: "OptimisticOracleProposer#settleRequests",
        message: "Failed to settle proposal or dispute🚨",
>>>>>>> 0cf1c5be
        priceRequest,
        error
      });
      return;
<<<<<<< HEAD
    }

    // Return true if `_baselinePrice` * (1 - error %) <= `_testPrice` <= `_baselinePrice` * (1 + error %)
    // else false.
    const _comparePricesWithErrorMargin = (_baselinePrice, _testPrice) => {
      // Note: BN.js does not perform math on decimals, so we will convert the %'s to Wei and back.
      const lowerMargin = _baselinePrice
        .mul(this.toBN(this.toWei((1 - this.disputePriceErrorPercent).toString())))
        .div(this.toBN(this.toWei("1")));
      const upperMargin = _baselinePrice
        .mul(this.toBN(this.toWei((1 + this.disputePriceErrorPercent).toString())))
        .div(this.toBN(this.toWei("1")));
      return _testPrice.gte(lowerMargin) && _testPrice.lte(upperMargin);
    };

    // If proposal price is not equal to the dispute price within margin of error, then
    // prepare dispute. Basically we're assuming that the `disputePrice` is the baseline
    // price.
    let isPriceDisputable = !_comparePricesWithErrorMargin(
      this.toBN(disputePrice.toString()),
      this.toBN(proposalPrice.toString())
    );
    if (isPriceDisputable) {
      // Get successful transaction receipt and return value or error.
      const dispute = this.optimisticOracleContract.methods.disputePrice(
        priceRequest.requester,
        this.utf8ToHex(priceRequest.identifier),
        priceRequest.timestamp,
        priceRequest.ancillaryData
      );
      const txnConfig = {
        gasPrice: this.gasEstimator.getCurrentFastPrice()
      };
      this.logger.debug({
        at: "OptimisticOracleProposer#sendDisputes",
        message: "Disputing proposal",
        priceRequest,
        proposalPrice,
        disputePrice,
        allowedError: this.disputePriceErrorPercent,
        txnConfig
      });
      const transactionResult = await runTransaction(
        dispute,
        this.account,
        txnConfig,
        this.GAS_LIMIT_BUFFER,
        this.txnGasLimit
      );

      // Handle error:
      if (transactionResult.error) {
        if (transactionResult.error.type === "call") {
          this.logger.error({
            at: "OptimisticOracleProposer#sendDisputes",
            message: "Cannot dispute price: not enough collateral (or large enough approval)✋",
            priceRequest,
            error: transactionResult.error
          });
          return;
        } else {
          this.logger.error({
            at: "OptimisticOracleProposer#sendDisputes",
            message: "Failed to dispute proposal🚨",
            priceRequest,
            error: transactionResult.error
          });
          return;
        }
      }
      // If no error, transaction must have succeeded
      else {
        let receipt = transactionResult.receipt;
        let returnValue = transactionResult.returnValue;

        const logResult = {
          tx: receipt.transactionHash,
          requester: receipt.events.DisputePrice.returnValues.requester,
          proposer: receipt.events.DisputePrice.returnValues.proposer,
          disputer: receipt.events.DisputePrice.returnValues.disputer,
          identifier: this.hexToUtf8(receipt.events.DisputePrice.returnValues.identifier),
          ancillaryData: receipt.events.DisputePrice.returnValues.ancillaryData,
          timestamp: receipt.events.DisputePrice.returnValues.timestamp,
          proposedPrice: receipt.events.DisputePrice.returnValues.proposedPrice
        };
        this.logger.info({
          at: "OptimisticOracleProposer#sendDisputes",
          message: "Disputed proposal!⛑",
          priceRequest,
          proposalPrice,
          disputePrice,
          disputeBond: returnValue,
          allowedError: this.disputePriceErrorPercent,
          txnConfig,
          disputeResult: logResult
        });
      }
=======
>>>>>>> 0cf1c5be
    }
    const logResult = {
      tx: receipt.transactionHash,
      requester: receipt.events.Settle.returnValues.requester,
      proposer: receipt.events.Settle.returnValues.proposer,
      disputer: receipt.events.Settle.returnValues.disputer,
      identifier: this.hexToUtf8(receipt.events.Settle.returnValues.identifier),
      ancillaryData: receipt.events.Settle.returnValues.ancillaryData,
      timestamp: receipt.events.Settle.returnValues.timestamp,
      price: receipt.events.Settle.returnValues.price,
      payout: receipt.events.Settle.returnValues.payout
    };
    this.logger.info({
      at: "OptimisticOracleProposer#settleRequests",
      message: "Settled proposal or dispute!⛑",
      priceRequest,
      payout,
      txnConfig,
      settleResult: logResult
    });
  }
<<<<<<< HEAD
  // Construct settlement transaction and send or return early if an error is encountered.
  async _settleRequest(priceRequest) {
    // Get successful transaction receipt and return value or error.
    const settle = this.optimisticOracleContract.methods.settle(
      priceRequest.requester,
      this.utf8ToHex(priceRequest.identifier),
      priceRequest.timestamp,
      priceRequest.ancillaryData
    );
    const txnConfig = {
      gasPrice: this.gasEstimator.getCurrentFastPrice()
    };
    this.logger.debug({
      at: "OptimisticOracleProposer#settleRequests",
      message: "Settling proposal or dispute",
      priceRequest,
      txnConfig
    });
    const transactionResult = await runTransaction(
      settle,
      this.account,
      txnConfig,
      this.GAS_LIMIT_BUFFER,
      this.txnGasLimit
    );

    // Handle error:
    if (transactionResult.error) {
      if (transactionResult.error.type === "call") {
        this.logger.error({
          at: "OptimisticOracleProposer#settleRequests",
          message: "Cannot settle for unknown reason☹️",
          priceRequest,
          error: transactionResult.error
        });
        return;
      } else {
        this.logger.error({
          at: "OptimisticOracleProposer#settleRequests",
          message: "Failed to settle proposal or dispute🚨",
          priceRequest,
          error: transactionResult.error
        });
        return;
      }
    }
    // If no error, transaction must have succeeded
    else {
      let receipt = transactionResult.receipt;
      let returnValue = transactionResult.returnValue;

      const logResult = {
        tx: receipt.transactionHash,
        requester: receipt.events.Settle.returnValues.requester,
        proposer: receipt.events.Settle.returnValues.proposer,
        disputer: receipt.events.Settle.returnValues.disputer,
        identifier: this.hexToUtf8(receipt.events.Settle.returnValues.identifier),
        ancillaryData: receipt.events.Settle.returnValues.ancillaryData,
        timestamp: receipt.events.Settle.returnValues.timestamp,
        price: receipt.events.Settle.returnValues.price,
        payout: receipt.events.Settle.returnValues.payout
      };
      this.logger.info({
        at: "OptimisticOracleProposer#settleRequests",
        message: "Settled proposal or dispute!⛑",
        priceRequest,
        payout: returnValue,
        txnConfig,
        settleResult: logResult
      });
    }
  }
=======
>>>>>>> 0cf1c5be
  // Sets allowances for all collateral currencies used in unproposed price requests
  async _setAllowances() {
    const approvalPromises = [];

    // Increase allowance to MAX for the `priceRequest.currency`
    const _approveCollateralCurrencyForPriceRequest = async priceRequest => {
      const collateralToken = new this.web3.eth.Contract(getAbi("ExpandedERC20"), priceRequest.currency);
      const currentCollateralAllowance = await collateralToken.methods
        .allowance(this.account, this.optimisticOracleContract.options.address)
        .call();
      if (this.toBN(currentCollateralAllowance).lt(this.toBN(MAX_UINT_VAL).div(this.toBN("2")))) {
        const collateralApprovalPromise = collateralToken.methods
          .approve(this.optimisticOracleContract.options.address, MAX_UINT_VAL)
          .send({
            from: this.account,
            gasPrice: this.gasEstimator.getCurrentFastPrice()
          })
          .then(tx => {
            this.logger.info({
              at: "OptimisticOracle#Proposer",
              message: "Approved OptimisticOracle to transfer unlimited collateral tokens 💰",
              currency: collateralToken.options.address,
              collateralApprovalTx: tx.transactionHash
            });
          });
        approvalPromises.push(collateralApprovalPromise);
      }
    };

    // The OptimisticOracle requires approval to transfer the proposed price request's collateral currency in order to post a bond.
    // We'll set this once to the max value and top up whenever the bot's allowance drops below MAX_INT / 2.
    for (let priceRequest of this.optimisticOracleClient.getUnproposedPriceRequests()) {
      await _approveCollateralCurrencyForPriceRequest(priceRequest);
    }

    // We also approve currencies stored in disputes if for some reason they were not approved already.
    for (let priceRequest of this.optimisticOracleClient.getUndisputedProposals()) {
      await _approveCollateralCurrencyForPriceRequest(priceRequest);
    }

    await Promise.all(approvalPromises);
  }

  // Create the pricefeed for a specific identifier and save it to the state, or
  // return the saved pricefeed if already constructed.
  async _createOrGetCachedPriceFeed(identifier) {
    // First check for cached pricefeed for this identifier and return it if exists:
    let priceFeed = this.priceFeedCache[identifier];
    if (priceFeed) return priceFeed;

    // No cached pricefeed found for this identifier. Create a new one.
    // First, construct the config for this identifier. We start with the `commonPriceFeedConfig`
    // properties and add custom properties for this specific identifier such as precision.
    let priceFeedConfig = {
      ...this.commonPriceFeedConfig,
      priceFeedDecimals: getPrecisionForIdentifier(identifier)
    };
    this.logger.debug({
      at: "OptimisticOracleProposer",
      message: "Created pricefeed configuration for identifier",
      commonPriceFeedConfig: this.commonPriceFeedConfig,
      identifier
    });

    // Create a new pricefeed for this identifier. We might consider caching these price requests
    // for re-use if any requests use the same identifier.
    let newPriceFeed = await createReferencePriceFeedForFinancialContract(
      this.logger,
      this.web3,
      new Networker(this.logger),
      () => Math.round(new Date().getTime() / 1000),
      null, // No EMP Address needed since we're passing identifier explicitly
      priceFeedConfig,
      identifier
    );
    this.priceFeedCache[identifier] = newPriceFeed;
    return newPriceFeed;
  }
}

module.exports = {
  OptimisticOracleProposer
};<|MERGE_RESOLUTION|>--- conflicted
+++ resolved
@@ -34,12 +34,6 @@
     // Gas Estimator to calculate the current Fast gas rate.
     this.gasEstimator = gasEstimator;
 
-<<<<<<< HEAD
-=======
-    // Multiplier applied to Truffle's estimated gas limit for a transaction to send.
-    this.GAS_LIMIT_BUFFER = 1.25;
-
->>>>>>> 0cf1c5be
     this.optimisticOracleContract = this.optimisticOracleClient.oracle;
 
     // Cached mapping of identifiers to pricefeed classes
@@ -115,7 +109,6 @@
       await this._sendDispute(priceRequest);
     }
   }
-<<<<<<< HEAD
 
   // Settle disputes where this bot was the disputer and proposals where this bot was the proposer.
   async settleRequests() {
@@ -162,234 +155,10 @@
         message: "Failed to query historical price for price request",
         priceRequest,
         error
-=======
-
-  // Settle disputes where this bot was the disputer and proposals where this bot was the proposer.
-  async settleRequests() {
-    this.logger.debug({
-      at: "OptimisticOracleProposer#settleRequests",
-      message: "Checking for proposals and disputes to settle"
-    });
-
-    for (let priceRequest of this.optimisticOracleClient
-      .getSettleableProposals(this.account)
-      .concat(this.optimisticOracleClient.getSettleableDisputes(this.account))) {
-      await this._settleRequest(priceRequest);
-    }
-  }
-
-  /** **********************************
-   *
-   * INTERNAL METHODS
-   *
-   ************************************/
-
-  // Construct proposal transaction and send or return early if an error is encountered.
-  async _sendProposal(priceRequest) {
-    const priceFeed = await this._createOrGetCachedPriceFeed(priceRequest.identifier);
-
-    // Pricefeed is either constructed correctly or is null.
-    if (!priceFeed) {
-      this.logger.error({
-        at: "OptimisticOracleProposer#sendProposals",
-        message: "Failed to construct a PriceFeed for price request",
-        priceRequest
       });
       return;
     }
 
-    // With pricefeed successfully constructed, get a proposal price
-    await priceFeed.update();
-    let proposalPrice;
-    try {
-      proposalPrice = (await priceFeed.getHistoricalPrice(priceRequest.timestamp)).toString();
-    } catch (error) {
-      this.logger.error({
-        at: "OptimisticOracleProposer#sendProposals",
-        message: "Failed to query historical price for price request",
-        priceRequest,
-        error
-      });
-      return;
-    }
-
-    // Create the transaction.
-    const proposal = this.optimisticOracleContract.methods.proposePrice(
-      priceRequest.requester,
-      this.utf8ToHex(priceRequest.identifier),
-      priceRequest.timestamp,
-      priceRequest.ancillaryData,
-      proposalPrice
-    );
-
-    // Simple version of inventory management: simulate the transaction and assume that if it fails,
-    // the caller didn't have enough collateral.
-    let proposalBond, gasEstimation;
-    try {
-      [proposalBond, gasEstimation] = await Promise.all([
-        proposal.call({ from: this.account }),
-        proposal.estimateGas({ from: this.account })
-      ]);
-    } catch (error) {
-      this.logger.error({
-        at: "OptimisticOracleProposer#sendProposals",
-        message: "Cannot propose price: not enough collateral (or large enough approval)✋",
-        proposer: this.account,
-        priceRequest,
-        error
-      });
-      return;
-    }
-    const txnConfig = {
-      from: this.account,
-      gas: Math.min(Math.floor(gasEstimation * this.GAS_LIMIT_BUFFER), this.txnGasLimit),
-      gasPrice: this.gasEstimator.getCurrentFastPrice()
-    };
-
-    this.logger.debug({
-      at: "OptimisticOracleProposer#sendProposals",
-      message: "Proposing new price",
-      priceRequest,
-      proposalBond,
-      proposalPrice,
-      txnConfig
-    });
-
-    // Send the transaction or report failure.
-    let receipt;
-    try {
-      receipt = await proposal.send(txnConfig);
-    } catch (error) {
-      this.logger.error({
-        at: "OptimisticOracleProposer#sendProposals",
-        message: "Failed to propose price🚨",
-        priceRequest,
-        error
-      });
-      return;
-    }
-    const logResult = {
-      tx: receipt.transactionHash,
-      requester: receipt.events.ProposePrice.returnValues.requester,
-      proposer: receipt.events.ProposePrice.returnValues.proposer,
-      identifier: this.hexToUtf8(receipt.events.ProposePrice.returnValues.identifier),
-      ancillaryData: receipt.events.ProposePrice.returnValues.ancillaryData,
-      timestamp: receipt.events.ProposePrice.returnValues.timestamp,
-      proposedPrice: receipt.events.ProposePrice.returnValues.proposedPrice,
-      expirationTimestamp: receipt.events.ProposePrice.returnValues.expirationTimestamp
-    };
-    this.logger.info({
-      at: "OptimisticOracleProposer#sendProposals",
-      message: "Proposed price!💍",
-      priceRequest,
-      proposalBond,
-      proposalPrice,
-      txnConfig,
-      proposalResult: logResult
-    });
-  }
-  // Construct dispute transaction and send or return early if an error is encountered.
-  async _sendDispute(priceRequest) {
-    // Get proposal price
-    let proposalPrice = priceRequest.proposedPrice;
-
-    // Create pricefeed for identifier
-    const priceFeed = await this._createOrGetCachedPriceFeed(priceRequest.identifier);
-
-    // Pricefeed is either constructed correctly or is null.
-    if (!priceFeed) {
-      this.logger.error({
-        at: "OptimisticOracleProposer#sendDisputes",
-        message: "Failed to construct a PriceFeed for price request",
-        priceRequest
-      });
-      return;
-    }
-
-    // With pricefeed successfully constructed, confirm the proposal price
-    await priceFeed.update();
-    let disputePrice;
-    try {
-      disputePrice = (await priceFeed.getHistoricalPrice(priceRequest.timestamp)).toString();
-    } catch (error) {
-      this.logger.error({
-        at: "OptimisticOracleProposer#sendDisputes",
-        message: "Failed to query historical price for price request",
-        priceRequest,
-        error
-      });
-      return;
-    }
-
-    // Return true if `_baselinePrice` * (1 - error %) <= `_testPrice` <= `_baselinePrice` * (1 + error %)
-    // else false.
-    const _comparePricesWithErrorMargin = (_baselinePrice, _testPrice) => {
-      // Note: BN.js does not perform math on decimals, so we will convert the %'s to Wei and back.
-      const lowerMargin = _baselinePrice
-        .mul(this.toBN(this.toWei((1 - this.disputePriceErrorPercent).toString())))
-        .div(this.toBN(this.toWei("1")));
-      const upperMargin = _baselinePrice
-        .mul(this.toBN(this.toWei((1 + this.disputePriceErrorPercent).toString())))
-        .div(this.toBN(this.toWei("1")));
-      return _testPrice.gte(lowerMargin) && _testPrice.lte(upperMargin);
-    };
-
-    // If proposal price is not equal to the dispute price within margin of error, then
-    // prepare dispute. Basically we're assuming that the `disputePrice` is the baseline
-    // price.
-    let isPriceDisputable = !_comparePricesWithErrorMargin(
-      this.toBN(disputePrice.toString()),
-      this.toBN(proposalPrice.toString())
-    );
-    if (isPriceDisputable) {
-      // Create the transaction.
-      const dispute = this.optimisticOracleContract.methods.disputePrice(
-        priceRequest.requester,
-        this.utf8ToHex(priceRequest.identifier),
-        priceRequest.timestamp,
-        priceRequest.ancillaryData
-      );
-
-      // Simple version of inventory management: simulate the transaction and assume that if it fails,
-      // the caller didn't have enough collateral.
-      let disputeBond, gasEstimation;
-      try {
-        [disputeBond, gasEstimation] = await Promise.all([
-          dispute.call({ from: this.account }),
-          dispute.estimateGas({ from: this.account })
-        ]);
-      } catch (error) {
-        this.logger.error({
-          at: "OptimisticOracleProposer#sendDisputes",
-          message: "Cannot dispute price: not enough collateral (or large enough approval)✋",
-          proposer: this.account,
-          disputeBond,
-          priceRequest,
-          error
-        });
-        return;
-      }
-      const txnConfig = {
-        from: this.account,
-        gas: Math.min(Math.floor(gasEstimation * this.GAS_LIMIT_BUFFER), this.txnGasLimit),
-        gasPrice: this.gasEstimator.getCurrentFastPrice()
-      };
-
-      this.logger.debug({
-        at: "OptimisticOracleProposer#sendDisputes",
-        message: "Disputing proposal",
-        priceRequest,
-        proposalPrice,
-        disputeBond,
-        disputePrice,
-        allowedError: this.disputePriceErrorPercent,
-        txnConfig
->>>>>>> 0cf1c5be
-      });
-      return;
-    }
-
-<<<<<<< HEAD
     // Get successful transaction receipt and return value or error.
     const proposal = this.optimisticOracleContract.methods.proposePrice(
       priceRequest.requester,
@@ -432,18 +201,6 @@
           message: "Failed to propose price🚨",
           priceRequest,
           error: transactionResult.error
-=======
-      // Send the transaction or report failure.
-      let receipt;
-      try {
-        receipt = await dispute.send(txnConfig);
-      } catch (error) {
-        this.logger.error({
-          at: "OptimisticOracleProposer#sendDisputes",
-          message: "Failed to dispute proposal🚨",
-          priceRequest,
-          error
->>>>>>> 0cf1c5be
         });
         return;
       }
@@ -455,29 +212,25 @@
 
       const logResult = {
         tx: receipt.transactionHash,
-        requester: receipt.events.DisputePrice.returnValues.requester,
-        proposer: receipt.events.DisputePrice.returnValues.proposer,
-        disputer: receipt.events.DisputePrice.returnValues.disputer,
-        identifier: this.hexToUtf8(receipt.events.DisputePrice.returnValues.identifier),
-        ancillaryData: receipt.events.DisputePrice.returnValues.ancillaryData,
-        timestamp: receipt.events.DisputePrice.returnValues.timestamp,
-        proposedPrice: receipt.events.DisputePrice.returnValues.proposedPrice
+        requester: receipt.events.ProposePrice.returnValues.requester,
+        proposer: receipt.events.ProposePrice.returnValues.proposer,
+        identifier: this.hexToUtf8(receipt.events.ProposePrice.returnValues.identifier),
+        ancillaryData: receipt.events.ProposePrice.returnValues.ancillaryData,
+        timestamp: receipt.events.ProposePrice.returnValues.timestamp,
+        proposedPrice: receipt.events.ProposePrice.returnValues.proposedPrice,
+        expirationTimestamp: receipt.events.ProposePrice.returnValues.expirationTimestamp
       };
       this.logger.info({
         at: "OptimisticOracleProposer#sendDisputes",
-        message: "Disputed proposal!⛑",
+        message: "Proposed price!💍",
         priceRequest,
         proposalBond: returnValue,
         proposalPrice,
-        disputePrice,
-        disputeBond,
-        allowedError: this.disputePriceErrorPercent,
         txnConfig,
         disputeResult: logResult
       });
     }
   }
-<<<<<<< HEAD
   // Construct dispute transaction and send or return early if an error is encountered.
   async _sendDispute(priceRequest) {
     // Get proposal price
@@ -505,62 +258,10 @@
       this.logger.error({
         at: "OptimisticOracleProposer#sendDisputes",
         message: "Failed to query historical price for price request",
-=======
-  // Construct settlement transaction and send or return early if an error is encountered.
-  async _settleRequest(priceRequest) {
-    // Create the transaction.
-    const settle = this.optimisticOracleContract.methods.settle(
-      priceRequest.requester,
-      this.utf8ToHex(priceRequest.identifier),
-      priceRequest.timestamp,
-      priceRequest.ancillaryData
-    );
-
-    // Simple version of inventory management: simulate the transaction and assume that if it fails,
-    // the caller didn't have enough collateral.
-    let payout, gasEstimation;
-    try {
-      [payout, gasEstimation] = await Promise.all([
-        settle.call({ from: this.account }),
-        settle.estimateGas({ from: this.account })
-      ]);
-    } catch (error) {
-      this.logger.error({
-        at: "OptimisticOracleProposer#settleRequests",
-        message: "Cannot settle for unknown reason☹️",
         priceRequest,
         error
       });
       return;
-    }
-    const txnConfig = {
-      from: this.account,
-      gas: Math.min(Math.floor(gasEstimation * this.GAS_LIMIT_BUFFER), this.txnGasLimit),
-      gasPrice: this.gasEstimator.getCurrentFastPrice()
-    };
-
-    this.logger.debug({
-      at: "OptimisticOracleProposer#settleRequests",
-      message: "Settling proposal or dispute",
-      priceRequest,
-      payout,
-      txnConfig
-    });
-
-    // Send the transaction or report failure.
-    let receipt;
-    try {
-      receipt = await settle.send(txnConfig);
-    } catch (error) {
-      this.logger.error({
-        at: "OptimisticOracleProposer#settleRequests",
-        message: "Failed to settle proposal or dispute🚨",
->>>>>>> 0cf1c5be
-        priceRequest,
-        error
-      });
-      return;
-<<<<<<< HEAD
     }
 
     // Return true if `_baselinePrice` * (1 - error %) <= `_testPrice` <= `_baselinePrice` * (1 + error %)
@@ -650,7 +351,6 @@
           at: "OptimisticOracleProposer#sendDisputes",
           message: "Disputed proposal!⛑",
           priceRequest,
-          proposalPrice,
           disputePrice,
           disputeBond: returnValue,
           allowedError: this.disputePriceErrorPercent,
@@ -658,30 +358,8 @@
           disputeResult: logResult
         });
       }
-=======
->>>>>>> 0cf1c5be
-    }
-    const logResult = {
-      tx: receipt.transactionHash,
-      requester: receipt.events.Settle.returnValues.requester,
-      proposer: receipt.events.Settle.returnValues.proposer,
-      disputer: receipt.events.Settle.returnValues.disputer,
-      identifier: this.hexToUtf8(receipt.events.Settle.returnValues.identifier),
-      ancillaryData: receipt.events.Settle.returnValues.ancillaryData,
-      timestamp: receipt.events.Settle.returnValues.timestamp,
-      price: receipt.events.Settle.returnValues.price,
-      payout: receipt.events.Settle.returnValues.payout
-    };
-    this.logger.info({
-      at: "OptimisticOracleProposer#settleRequests",
-      message: "Settled proposal or dispute!⛑",
-      priceRequest,
-      payout,
-      txnConfig,
-      settleResult: logResult
-    });
-  }
-<<<<<<< HEAD
+    }
+  }
   // Construct settlement transaction and send or return early if an error is encountered.
   async _settleRequest(priceRequest) {
     // Get successful transaction receipt and return value or error.
@@ -754,8 +432,6 @@
       });
     }
   }
-=======
->>>>>>> 0cf1c5be
   // Sets allowances for all collateral currencies used in unproposed price requests
   async _setAllowances() {
     const approvalPromises = [];
