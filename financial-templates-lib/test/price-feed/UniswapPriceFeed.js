--- conflicted
+++ resolved
@@ -92,13 +92,9 @@
   it("Basic 2-price TWAP", async function() {
     // Update the prices with a small amount of time between.
     const result1 = await uniswapMock.setPrice(toWei("1"), toWei("1"));
-<<<<<<< HEAD
     await delay(1);
-=======
-    await delay(1000);
     // Invalid price should be ignored.
     await uniswapMock.setPrice(toWei("0"), toWei("1"));
->>>>>>> 83b61b75
     const result2 = await uniswapMock.setPrice(toWei("2"), toWei("1"));
 
     const getBlockTime = async result => {
